/*
 * Copyright 2013 University of Chicago and Argonne National Laboratory
 *
 * Licensed under the Apache License, Version 2.0 (the "License");
 * you may not use this file except in compliance with the License.
 * You may obtain a copy of the License at
 *
 *     http://www.apache.org/licenses/LICENSE-2.0
 *
 * Unless required by applicable law or agreed to in writing, software
 * distributed under the License is distributed on an "AS IS" BASIS,
 * WITHOUT WARRANTIES OR CONDITIONS OF ANY KIND, either express or implied.
 * See the License for the specific language governing permissions and
 * limitations under the License
 */

// Swift/Turbine builtins defined here

// HACK: have preprocessor ignore this: now automatically included
#define BUILTINS_SWIFT

#ifndef BUILTINS_SWIFT
#define BUILTINS_SWIFT

// External type
type external void;

@pure
(void o) make_void () "turbine" "0.0.2" "make_void";

// Arithmetic
@pure @minmax @builtin_op=MAX_INT
(int o) max_integer     (int i1, int i2) "turbine" "0.0.2" "max_integer";
@pure @minmax @builtin_op=MIN_INT
(int o) min_integer     (int i1, int i2) "turbine" "0.0.2" "min_integer";
@pure @minmax @builtin_op=POW_INT
(float o) pow_integer     (int i1, int i2) "turbine" "0.0.2" "pow_integer";

// This is used by the string+ concatenation operator
@pure @builtin_op=STRCAT
(string o) strcat(string... args) "turbine" "0.0.2" "strcat";

// This is used by the string/ directory catenation operator
@pure @builtin_op=DIRCAT
(string o) dircat(string... args) "turbine" "0.0.2" "dircat";

@pure @commutative @builtin_op=XOR
(boolean o) xor (boolean i1, boolean i2) "turbine" "0.0.2" "neq_integer";

@pure @minmax @builtin_op=MAX_FLOAT
(float o) max_float     (float i1, float i2) "turbine" "0.0.2" "max_float";
@pure @minmax @builtin_op=MIN_FLOAT
(float o) min_float     (float i1, float i2) "turbine" "0.0.2" "min_float";
@pure @builtin_op=POW_FLOAT
(float o) pow_float     (float i1, float i2) "turbine" "0.0.2" "pow_float";

// Type conversion
@pure @builtin_op=INTTOSTR
(string o) fromint(int i)  "turbine" "0.0.2" "fromint";
@pure @builtin_op=STRTOINT
(int o)    toint(string i) "turbine" "0.0.2" "toint";
@pure @builtin_op=FLOATTOSTR
(string o) fromfloat(float i)  "turbine" "0.0.2" "fromfloat";
@pure @builtin_op=STRTOFLOAT
(float o) tofloat(string i)  "turbine" "0.0.2" "tofloat";
@pure @builtin_op=INTTOFLOAT
(float o) itof    (int i) "turbine"  "0.0.2" "itof";
// Do not optimize this- it is for synchronization tests
(int o) zero(void v) "turbine" "0.0.4" "zero";

// I/O
(void o) trace (int|float|string|boolean... args) "turbine" "0.0.2" "trace"
    [ "turbine::trace_impl <<args>>" ];
(void o) sleep_trace (float secs, int|float|string|boolean... args) "turbine" "0.0.2"
                                                            "sleep_trace";

// Container operations
@pure @implements=range
(int res[]) range(int start, int end) "turbine" "0.0.2" "range"
  [ "set <<res>> [ turbine::build_range_dict <<start>> <<end>> 1 ]" ];
@pure @implements=range_step
(int res[]) rangestep(int start, int end, int step) "turbine" "0.0.2" "rangestep"
  [ "set <<res>> [ turbine::build_range_dict <<start>> <<end>> <<step>> ]" ];
@pure @implements=size
<<<<<<< HEAD
<T> (int n) size(T A[]) "turbine" "0.0.5" "container_size"
  [ "set <<n>> [ turbine::container_size_local <<A>> 1 ]" ];
@pure
<K, V> (boolean o) contains(V A[K], K key) "turbine" "0.0.5" "contains"
  [ "set <<o>> [ adlb::exists_sub <<A>> <<key>> 1 ]" ];
=======
<T> (int n) size(T A[]) "turbine" "0.0.5" "container_size";
@pure @implements=contains
<K, V> (boolean o) contains(V A[K], K key) "turbine" "0.0.5" "contains";
>>>>>>> cd17d1ab

@pure @implements=size
<T> (int n) bag_size(bag<T> B) "turbine" "0.0.5" "container_size"
  [ "set <<n>> [ turbine::container_size_local <<B>> 1 ]" ];

// Updateable variables
(updateable_float o) init_updateable(float i) "turbine" "0.0.2" "init_updateable";

// Information about cluster
// pure because it won't change during program execution
@pure
(int n) adlb_servers() "turbine" "0.0.2" "adlb_servers_future"
    [ "set <<n>> [ turbine::adlb_servers ]" ];

/*
 deprecated: engines no longer exist
 */
@pure
(int n) turbine_engines() "turbine" "0.0.2"
    [ "set <<n>> 0" ];
@pure
(int n) turbine_workers() "turbine" "0.0.2" "turbine_workers_future"
    [ "set <<n>> [ turbine::turbine_workers ]" ];

// Basic file ops

// filename has a special implementation hardcoded in compiler
@pure @stc_intrinsic=FILENAME
(string n) filename(file x) "turbine" "0.0.2" "";

@pure @implements=input_file
(file f) input(string filename) "turbine" "0.0.2" "input_file" [
  "set <<f>> [ turbine::input_file_local <<filename>> ]"
];

@pure @implements=input_file
(file f) input_file(string filename) "turbine" "0.0.2" "input_file" [
  "set <<f>> [ turbine::input_file_local <<filename>> ]"
];

@pure @implements=input_url
(url f) input_url(string url) "turbine" "0.0.2" "input_url" [
  "set <<f>> [ turbine::input_url_local <<url>> ]"
];

@pure @stc_intrinsic=FILENAME
(string n) urlname(url x) "turbine" "0.0.2" "";

// Substitute for C ternary operator:
@pure
(int o) ternary(boolean b, int i1, int i2) "turbine" "0.0.2"
[ "if { <<b>> } { set <<o>> <<i1>> } else { set <<o>> <<i2>> }" ];

#endif<|MERGE_RESOLUTION|>--- conflicted
+++ resolved
@@ -82,17 +82,9 @@
 (int res[]) rangestep(int start, int end, int step) "turbine" "0.0.2" "rangestep"
   [ "set <<res>> [ turbine::build_range_dict <<start>> <<end>> <<step>> ]" ];
 @pure @implements=size
-<<<<<<< HEAD
-<T> (int n) size(T A[]) "turbine" "0.0.5" "container_size"
-  [ "set <<n>> [ turbine::container_size_local <<A>> 1 ]" ];
-@pure
-<K, V> (boolean o) contains(V A[K], K key) "turbine" "0.0.5" "contains"
-  [ "set <<o>> [ adlb::exists_sub <<A>> <<key>> 1 ]" ];
-=======
 <T> (int n) size(T A[]) "turbine" "0.0.5" "container_size";
 @pure @implements=contains
 <K, V> (boolean o) contains(V A[K], K key) "turbine" "0.0.5" "contains";
->>>>>>> cd17d1ab
 
 @pure @implements=size
 <T> (int n) bag_size(bag<T> B) "turbine" "0.0.5" "container_size"
