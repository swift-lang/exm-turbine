
# TURBINE CONFIGURE.AC

# Process this file with autoconf to produce a configure script.

# NOTE: Default CFLAGS are "-g -O2"
# Use ./configure CFLAGS="-g ..." to change the defaults
#     or --enable-fast

# CONVENTIONS:
# For a path name value,
# 0 means NOT SET
# NOTFOUND means FILE NOT FOUND

define([turbine_version],
       regexp(esyscmd(cat version.txt),[\([.0-9]*\)],[\1]))

AC_PREREQ([2.62])
AC_INIT([Turbine], [turbine_version()], [wozniak@mcs.anl.gov])
AC_CONFIG_SRCDIR([src/turbine/turbine.c])
AC_CONFIG_HEADERS([config.h])

m4_include([m4/ifblank.m4])

TURBINE_VERSION=turbine_version()
AC_MSG_RESULT([Turbine version: ${TURBINE_VERSION}])
AC_SUBST(TURBINE_VERSION)

if [[ ${prefix} == "NONE" ]]
then
  AC_MSG_ERROR("You must provide --prefix")
fi

echo "PREFIX: ${prefix}"
SOFTWARE=$( cd $(dirname ${prefix}) && /bin/pwd )
if [[ ${?} != 0 ]]
then
  SOFTWARE=0
fi
echo "SOFTWARE: ${SOFTWARE}"

if [[ ${prefix} == ${PWD} ]]
then
  AC_MSG_ERROR([Your --prefix should not be the same as PWD: $PWD])
fi

echo ${PWD} > source.txt

# Check OS
USE_MAC="no"
if [[ $( uname ) == "Darwin" ]]
then
        AC_MSG_RESULT([detected Mac.])
        USE_MAC="yes"
fi
AC_SUBST(USE_MAC)

# Set shared object suffix (.so on Linux, .dylib on Mac)
SO_SUFFIX=so
if [[ $(uname) = "Darwin" ]]
then
   SO_SUFFIX=dylib
fi
AR_SUFFIX=a

# Checks for programs
AC_PROG_CC
AC_PATH_PROG([SWIG],[swig],[0])
[[ ${SWIG} == 0 ]] && AC_MSG_ERROR([Could not find SWIG!])
# We trust the user's install and omit AC_PROG_INSTALL

ENABLE_ZLIB=0
m4_include([m4/ax_check_zlib.m4])
AX_CHECK_ZLIB([ENABLE_ZLIB=1],
   AC_MSG_ERROR([Could not find zlib: use --with-zlib or --disable-zlib.]))
CFLAGS="${CFLAGS} -I${ZLIB_HOME}/include"
AC_SUBST(ZLIB_HOME)
AC_SUBST(ENABLE_ZLIB)

# We prefer to use cp -u for installation
AC_CACHE_CHECK([for cp that supports -u], [ac_cv_path_cp_u],
            [AC_PATH_PROGS_FEATURE_CHECK([CP_U], [cp],
              [[cp_u_out=`cp -u /dev/null cp_u.token 2>&1 > /dev/null`
                test "$?" = 0 \
                && ac_cv_path_cp_u=yes || ac_cv_path_cp_u=no ]],
              [])])
AC_SUBST([CP_U], [$ac_cv_path_cp_u])
[[ -r cp_u.token ]] && rm cp_u.token

# We prefer to use cp --parents for installation
AC_CACHE_CHECK([for cp that supports --parents], [ac_cv_path_cp_parents],
            [AC_PATH_PROGS_FEATURE_CHECK([CP_PARENTS], [cp],
              [[cp_parents_out=`cp --parents /dev/null . > /dev/null 2>&1`
                test "$?" = 0 \
                && ac_cv_path_cp_parents=yes || ac_cv_path_cp_parents=no ]],
              [])])
# If cp --parents succeeded, we have a directory to remove
[[ -d dev ]] && rm -r dev
AC_SUBST([CP_PARENTS], [$ac_cv_path_cp_parents])

# Checks for headers
AC_CHECK_HEADERS([fcntl.h limits.h malloc.h stddef.h sys/param.h])
AC_CHECK_HEADERS([sys/time.h])

# Checks for typedefs, structures, and compiler characteristics.
AC_C_INLINE
AC_HEADER_STDBOOL
AC_TYPE_PID_T
AC_TYPE_SIZE_T
AC_TYPE_INT32_T
AC_TYPE_INT64_T
AC_TYPE_MODE_T
AC_TYPE_UINT8_T
AC_TYPE_UINT16_T
AC_TYPE_UINT32_T
AC_CHECK_TYPES([ptrdiff_t])

# Checks for library functions.
# Although autoscan 2.68 warns for AC_FUNC_STRNLEN, we do not use it
# because of known autoconf issues.  We do check for strnlen here:
AC_FUNC_FORK
AC_FUNC_MALLOC
AC_FUNC_REALLOC
AC_CHECK_FUNCS([gettimeofday memset pow setenv strchr strdup strlen])
AC_CHECK_FUNCS([strnlen strstr strtol strtoul uname])

# Define templates
AC_DEFINE([HAVE_STDDEF_H], [], [Do we have stddef.h?])
AC_DEFINE([HAVE_SYS_PARAM_H], [], [Do we have sys/param.h?])

USE_C_UTILS=0
AC_ARG_WITH(c-utils,
    AS_HELP_STRING([--with-c-utils], [location of ExM c-utils]),
    [
        AC_MSG_CHECKING([${withval}/include/c-utils.h])
        [[ -r ${withval}/include/c-utils.h ]] && USE_C_UTILS=1
        if [[ ${USE_C_UTILS} == 0 ]]
        then
            AC_MSG_ERROR([Could not find ExM c-utils in $withval])
        fi
        AC_MSG_RESULT([yes])
        USE_C_UTILS=${withval}
    ],
    [
        dnl If not given, look in SOFTWARE, if valid
        if [[ ${SOFTWARE} == 0 ]]
        then
            AC_MSG_ERROR([Not found: ExM c-utils])
        fi
        location=${SOFTWARE}/c-utils
        AC_CHECK_FILE(${location}/include/c-utils.h,
                      [USE_C_UTILS=1], [])
        if [[ ${USE_C_UTILS} == 1 ]]
        then
            USE_C_UTILS=${location}
        else
            AC_MSG_ERROR([Not found: ExM c-utils])
        fi
    ]
)
AC_SUBST(USE_C_UTILS)

USE_LIBCUTILS_A=""
echo "CHECK ${USE_C_UTILS}/lib/libexmcutils.${AR_SUFFIX}"
if [[ -f "${USE_C_UTILS}/lib/libexmcutils.${AR_SUFFIX}" ]]; then
  USE_LIBCUTILS_A="${USE_C_UTILS}/lib/libexmcutils.${AR_SUFFIX}"
fi
AC_SUBST(USE_LIBCUTILS_A)

# MPI defaults (may be overridden on special systems)
USE_MACHINE=normal
# The "launcher" is used by job submission systems to launch jobs
# Usually a path to mpiexec- schedulers are handled by their scripts
USE_LAUNCHER=0
USE_MPI_DIR=0
USE_MPI_INCLUDE=0
USE_MPI_LIB_DIR=0
USE_MPI_LIB_NAME=mpich
ENABLE_CUSTOM_MPI=0

# Set MPI_DIR directly
AC_ARG_WITH(mpi,
    AS_HELP_STRING([--with-mpi], [location of MPI installation]),
    [
        if [[ ! -d ${withval} ]]
        then
            AC_MSG_ERROR(No MPI directory at $withval)
        fi
        USE_MPI_DIR=${withval}
        USE_MPI_INCLUDE=${USE_MPI_DIR}/include
        USE_MPI_LIB_DIR=${USE_MPI_DIR}/lib
        AC_MSG_RESULT([Trying MPI directory: ${USE_MPI_DIR}])
    ],
    [])

# In custom-mpi, the user will optionally specify MPI directories below
AC_ARG_ENABLE(custom-mpi,
    AS_HELP_STRING([--enable-custom-mpi],
                   [Select MPI include and lib separately]),
    [
        ENABLE_CUSTOM_MPI=1
        USE_MACHINE=custom
    ],
    [])

AC_ARG_WITH(launcher,
    AS_HELP_STRING([--with-launcher],
                   [name in PATH or full path to job launcher
                       (mpiexec, etc.)]),
    [
        USE_LAUNCHER=${withval}
        AC_CHECK_FILE(${USE_LAUNCHER}, [],
                      AC_MSG_ERROR("Launcher not found!"))
    ])

# Set MPI_DIR with respect to an mpicc in PATH
if [[ ${USE_MPI_DIR} == 0 ]]
then
   # Last chance to configure MPI: look for mpiexec in PATH
   program=$( which mpicc )
   if [[ ${?} == 0 ]]
   then
       AC_MSG_RESULT([PATH contains: ${program}])
       USE_MPI_DIR=$( cd $(dirname ${program})/.. ; /bin/pwd )
       USE_MPI_INCLUDE=${USE_MPI_DIR}/include
       USE_MPI_LIB_DIR=${USE_MPI_DIR}/lib
       AC_MSG_RESULT([Trying MPI directory: ${USE_MPI_DIR}])
   elif (( ! ENABLE_CUSTOM_MPI ))
   then
       AC_MSG_ERROR([Turbine requires --with-mpi or
                                  --enable-custom-mpi or
                                  or mpicc in PATH .])
   fi
fi

if [[ ${USE_LAUNCHER} == 0 ]]
then
    # Try to set launcher based on MPI_DIR
    if [[ -x ${USE_MPI_DIR}/bin/mpiexec ]]
    then
        AC_MSG_RESULT([Found ${USE_MPI_DIR}/bin/mpiexec])
        USE_LAUNCHER=${USE_MPI_DIR}/bin/mpiexec
    fi
fi

if [[ ${USE_LAUNCHER} == 0 ]]
then
    # Try to set launcher based on PATH
    program=$( which mpiexec )
    if [[ ${?} != 0 ]]
    then
        AC_MSG_WARN([mpiexec not found: no default Turbine launcher])
        USE_LAUNCHER=mpiexec-not-found
    fi
fi

AC_MSG_RESULT([Using MPI launcher: ${USE_LAUNCHER}])

# Look for mpi.h at its APT location
if [[ ! -f ${USE_MPI_INCLUDE}/mpi.h ]]
then
    if [[ -f ${USE_MPI_INCLUDE}/mpi/mpi.h ]]
    then
        USE_MPI_INCLUDE=${USE_MPI_INCLUDE}/mpi
    fi
fi

AC_ARG_WITH(mpi-include,
    AS_HELP_STRING([--with-mpi-include],
                   [directory containing MPI header (mpi.h)]),
    [
        USE_MPI_INCLUDE=${withval}
    ],
    [])

AC_ARG_WITH(mpi-lib-dir,
    AS_HELP_STRING([--with-mpi-lib-dir],
                   [directory containing MPI lib (usually libmpich)]),
    [
        USE_MPI_LIB_DIR=${withval}
    ],
    [])

AC_ARG_WITH(mpi-lib-name,
    AS_HELP_STRING([--with-mpi-lib-name],
                   [name of MPI lib (usually mpich) -
                    assumes mpi-lib-dir has been given]),
    [
        USE_MPI_LIB_NAME=${withval}
    ],
    [])

MPI_EXTRA_LIBS=
AC_ARG_WITH(mpi-lib-extra,
    AS_HELP_STRING([--with-mpi-lib-extra],
                   [comma-separated list of names of any additional MPI
                    libraries in MPI lib directory that must be linked
                    against.  Mainly useful for static linking against
                    uncommon MPI implementations or when not using
                    mpicc.]),
    [
      # Switch to space separated
      MPI_EXTRA_LIBS=$(echo "${withval}" | tr "," " ")
    ],
    [])

# Now check MPI settings

AC_CHECK_FILE(${USE_MPI_LIB_DIR},
              [], [AC_MSG_ERROR(Could not find MPI library directory ${USE_MPI_LIB_DIR})])

AC_CHECK_FILE(${USE_MPI_INCLUDE}/mpi.h,
              [],
              [AC_MSG_ERROR([Could not find mpi.h in ${USE_MPI_INCLUDE}])])

MPI_LIB_SO=${USE_MPI_LIB_DIR}/lib${USE_MPI_LIB_NAME}.${SO_SUFFIX}
MPI_LIB_A=${USE_MPI_LIB_DIR}/lib${USE_MPI_LIB_NAME}.${AR_SUFFIX}
MPI_LIB_FOUND=0
if [[ -f ${MPI_LIB_SO} ]]
then
  MPI_LIB_FOUND=1
fi

USE_MPI_LIB_SPEC="-l${USE_MPI_LIB_NAME}"
for extra_lib in ${MPI_EXTRA_LIBS}
do
  USE_MPI_LIB_SPEC+=" -l${extra_lib}"
done

USE_MPI_LIB_A=
USE_MPI_LIB_EXTRA_A=
if [[ -f ${MPI_LIB_A} ]]
then
  MPI_LIB_FOUND=1
  USE_MPI_LIB_A=${MPI_LIB_A}

  for extra_lib in ${MPI_EXTRA_LIBS}
  do
    extra_lib_a=${USE_MPI_LIB_DIR}/lib${extra_lib}.${AR_SUFFIX}
    if [[ ! -f "${extra_lib_a}" ]]
    then
      AC_MSG_ERROR([Expected library ${extra_lib_a} to exist])
    fi
    USE_MPI_LIB_EXTRA_A+=" ${extra_lib_a}"
  done

  # Locate common extra dependencies
  for extra_lib in opa mpl open-rte open-pal
  do
    extra_lib_a=${USE_MPI_LIB_DIR}/lib${extra_lib}.${AR_SUFFIX}
    if [[ -f "${extra_lib_a}" ]]
    then
      USE_MPI_LIB_EXTRA_A+=" ${extra_lib_a}"
      USE_MPI_LIB_SPEC+=" -l${extra_lib}"
    fi
  done
fi

if (( ! MPI_LIB_FOUND ))
then
  AC_MSG_ERROR([Could not find MPI library:
                   ${MPI_LIB_SO} or ${MPI_LIB_A}.
                   MPI may not be installed at this
                   location or library may not
                   have been built.])
fi

# Write out MPI settings
AC_SUBST(USE_MACHINE)
AC_SUBST(USE_LAUNCHER)
AC_SUBST(USE_MPI_INCLUDE)
AC_SUBST(USE_MPI_LIB_DIR)
AC_SUBST(USE_MPI_LIB_NAME)
AC_SUBST(USE_MPI_LIB_SPEC)
AC_SUBST(USE_MPI_LIB_A)
AC_SUBST(USE_MPI_LIB_EXTRA_A)

# Discover MPI implementation:
# MPI_IMPL will be unknown, OpenMPI, or MPICH
MPI_IMPL=unknown
if [[ ${USE_MPI_INCLUDE} != 0 ]]
then
   MPI_H=${USE_MPI_INCLUDE}/mpi.h
else
   MPI_H=${USE_MPI_DIR}/include/mpi.h
fi
AC_MSG_CHECKING([MPI implementation in ${MPI_H} ])
if grep -q OMPI_MPI_H ${MPI_H} > /dev/null 2>&1
then
   OMPI_MINOR_VERSION=$( grep OMPI_MINOR_VERSION ${MPI_H} | \
                         head -1 | cut -d ' ' -f 3 )
   MPI_IMPL=OpenMPI_1.${OMPI_MINOR_VERSION}
elif grep -q MPICH_NAME ${MPI_H} > /dev/null 2>&1
then
   MPI_IMPL=MPICH2
fi
AC_MSG_RESULT([${MPI_IMPL}])
AC_SUBST(MPI_IMPL)

# We assume libmpe.so is in the MPE/lib directory
# See Turbine - Build for explanation
ENABLE_MPE=0
USE_MPE=0
USE_MPE_LIB_A=
LIBMPE_SO=${USE_MPE}/lib/libmpe.${SO_SUFFIX}
LIBMPE_A=${USE_MPE}/lib/libmpe.${AR_SUFFIX}
AC_ARG_WITH(mpe,
     AS_HELP_STRING(
                    [--with-mpe],
                    [Enable Turbine MPE, set path to ${LIBMPE}]),
     [ USE_MPE=${withval} ; ENABLE_MPE=1], [:] )
if [[ ${USE_MPE} != 0 ]]
then
    AC_MSG_RESULT([Enabling MPE]);
<<<<<<< HEAD
    AC_CHECK_FILE(${USE_MPE}/lib/${LIBMPE},,
                  AC_MSG_ERROR([Could not find MPE!]))
=======

    LIBMPE_FOUND=0
    if [[ -f ${LIBMPE_SO} ]]
    then
      LIBMPE_FOUND=1
    fi

    if [[ -f ${LIBMPE_A} ]]
    then
      LIBMPE_FOUND=1
      USE_MPI_LIB_A=${LIBMPE_A}
    fi

    if (( ! LIBMPE_FOUND ))
    then
      AC_MSG_ERROR([Could not find MPE library:
                       ${LIBMPE_SO} or ${LIBMPE_A}.
                       MPE may not be installed at this
                       location or library may not
                       have been built.])
    fi
>>>>>>> cd17d1ab
    AC_DEFINE_UNQUOTED(ENABLE_MPE,ENABLE_MPE,[Enables MPE])
fi
AC_SUBST(USE_MPE)
AC_SUBST(ENABLE_MPE)
AC_SUBST(USE_MPE_LIB_A)

ENABLE_XPT=yes
AC_ARG_ENABLE(checkpoint,
     AS_HELP_STRING(
                    [--enable-checkpoint],
                    [Enable Turbine support for ADLB checkpointing (enabled by default)]), [
      if [[ "$enableval" == yes ]]
      then
        ENABLE_XPT=yes
      elif [[ "$enableval" == no ]]
      then
        ENABLE_XPT=no
      else
        echo "Invalid enable-checkpoint value: $enableval"
        exit 1
      fi
    ], [])
if [[ ${ENABLE_XPT} == yes ]]
then
    AC_MSG_RESULT([Checkpointing enabled]);
else
    AC_MSG_RESULT([Checkpointing disabled]);
fi
AC_SUBST(ENABLE_XPT)

USE_ADLB=0
AC_ARG_WITH(adlb,
    AS_HELP_STRING(
        [--with-adlb],
        [location of ADLB]),
    [
        AC_MSG_CHECKING([for ${withval}/include/adlb.h])
        if [[ ! -r ${withval}/include/adlb.h ]]
        then
            AC_MSG_ERROR(Could not find ADLB in $withval)
        fi
        AC_MSG_RESULT(ok)
        USE_ADLB=${withval}
    ],
    [
        dnl If not given, look in SOFTWARE, if valid
        if [[ ${SOFTWARE} == 0 ]]
        then
            AC_MSG_ERROR([Not found: ADLB])
        fi
        location=${SOFTWARE}/lb
        AC_CHECK_FILE(${location}/include/adlb.h,
                      [USE_ADLB=${location}], [])
        if [[ ${USE_ADLB} == 0 ]]
        then
            AC_MSG_ERROR([Not found: ADLB])
        fi
    ]
)
AC_SUBST(USE_ADLB)

USE_LIBADLB_A=""
if [[ -f "${USE_ADLB}/lib/libadlb.${AR_SUFFIX}" ]]; then
  USE_LIBADLB_A="${USE_ADLB}/lib/libadlb.${AR_SUFFIX}"
fi
AC_SUBST(USE_LIBADLB_A)

# Python is optional
HAVE_PYTHON=0
AC_ARG_ENABLE(python,
    AS_HELP_STRING([--enable-python],
                   [Enable calling python]),
    [
      HAVE_PYTHON=1
    ])

# By default, use default location
USE_PYTHON=0
USE_PYTHON_INCLUDE=0
USE_PYTHON_LIB=0
USE_PYTHON_NAME=python2.7

AC_ARG_WITH(python,
   AS_HELP_STRING([--with-python],
                   [Use this python directory]),
  [
      HAVE_PYTHON=1
      USE_PYTHON=${withval}
      AC_CHECK_FILE(${USE_PYTHON}/include/python2.7/Python.h, [],
                    [AC_MSG_ERROR([Could not find python header!])])
      USE_PYTHON_INCLUDE=${USE_PYTHON}/include
      USE_PYTHON_LIBDIR=${USE_PYTHON}/lib
      USE_PYTHON_NAME=libpython2.7.so
  ])

AC_ARG_WITH(python-lib,
    AS_HELP_STRING([--with-python-lib],
                   [Use this python directory library -
                    provide fully qualified path]),
    [
      HAVE_PYTHON=1
      USE_PYTHON=1
      USE_PYTHON_LIB=${withval}
      AC_CHECK_FILE(${USE_PYTHON_LIB}, [],
                    [AC_MSG_ERROR([Could not find python!])])
      USE_PYTHON_LIBDIR=$( dirname ${USE_PYTHON} )
      USE_PYTHON_NAME=$( basename ${USE_PYTHON} )
    ])

if [[ ${USE_PYTHON} != 0 ]]
then
    USE_PYTHON_NAME=${USE_PYTHON_NAME#lib}
    USE_PYTHON_NAME=${USE_PYTHON_NAME%.so}
    echo "Using Python lib directory: ${USE_PYTHON_LIBDIR}"
    echo "Using Python lib name:      ${USE_PYTHON_NAME}"
fi

AC_DEFINE_UNQUOTED([HAVE_PYTHON],$HAVE_PYTHON,[Enables Python])
AC_SUBST(HAVE_PYTHON)
AC_SUBST(USE_PYTHON_INCLUDE)
AC_SUBST(USE_PYTHON_LIBDIR)
AC_SUBST(USE_PYTHON_NAME)

if (( HAVE_PYTHON ))
then
    echo "Python enabled"
else
    echo "Python disabled"
fi

# R is optional
HAVE_R=0
USE_R=0
AC_ARG_ENABLE(r,
    AS_HELP_STRING([--enable-r],
                   [Enable calling R language]),
    [
      HAVE_R=1
      USE_R=/usr/share/R
    ])

AC_ARG_WITH(r,
   AS_HELP_STRING([--with-r],
                   [Use this R directory]),
  [
      HAVE_R=1
      USE_R=${withval}
      AC_CHECK_FILE(${USE_R}/include/R.h, [],
                    [AC_MSG_ERROR([Could not find R header!])])
  ])

AC_DEFINE_UNQUOTED([HAVE_R],$HAVE_R,[Enables R])
AC_SUBST(HAVE_R)
AC_SUBST(USE_R)

if (( HAVE_R ))
then
    echo "R enabled"
else
    echo "R disabled"
fi

HAVE_JULIA=0
USE_JULIA=0
AC_ARG_WITH(julia,
   AS_HELP_STRING([--with-julia],
                   [Use this julia source directory]),
  [
      HAVE_JULIA=1
      USE_JULIA=${withval}
      AC_CHECK_FILE(${USE_JULIA}/src/julia.h, [],
                    [AC_MSG_ERROR([Could not find julia header!])])
  ])
AC_DEFINE_UNQUOTED(HAVE_JULIA,${HAVE_JULIA},[Enables Julia])
AC_SUBST(HAVE_JULIA)
AC_SUBST(USE_JULIA)

if (( HAVE_JULIA ))
then
    echo "Julia enabled"
else
    echo "Julia disabled"
fi

# tclsh is used in the build process (cf. debug-auto.tcl)
# Allow user to specify a native tclsh for use when cross-compiling
# The user has not yet provided tclsh-local (default to USE_TCLSH):
USE_TCLSH_LOCAL=0
AC_ARG_WITH(tclsh-local,
    AS_HELP_STRING(
        [--with-tclsh-local],
        [name of tclsh compatible with build system]),
    [
        AC_MSG_CHECKING([for Tcl local executable in: ${withval}])
        USE_TCLSH_LOCAL=$( maint/find-tcl.zsh ${withval} )
        if [[ ${?} != 0 ]]
        then
            AC_MSG_ERROR([failed!])
        fi
        AC_MSG_RESULT($(basename ${USE_TCLSH_LOCAL}))
    ],
    [])

<<<<<<< HEAD
=======
ENABLE_SHARED=1
AC_ARG_ENABLE(shared,
    AS_HELP_STRING([--enable-shared],
                   [Builds shared libraries.
                    Required to build dynamically loadable Tcl package.
                    Default: enabled]),
    [
       if test "$enableval" = no ; then
         ENABLE_SHARED=0
       fi
    ])
AC_SUBST(ENABLE_SHARED)

ENABLE_STATIC_PKG=1
AC_ARG_ENABLE(static-pkg,
    AS_HELP_STRING([--enable-static-pkg],
       [Create statically linkable Turbine Tcl package with Tcl srouce.
        Default: yes]),
    [
       if test "$enableval" = no ; then
         ENABLE_STATIC_PKG=0
       elif test "$enable_val" = yes ; then
         ENABLE_STATIC_PKG=1
       fi
    ])
AC_SUBST(ENABLE_STATIC_PKG)

ENABLE_STATIC=1
AC_ARG_ENABLE(static,
    AS_HELP_STRING([--enable-static],
             [Create static libraries.
              Default: enabled]),
  [
       if test "$enableval" = no ; then
         ENABLE_STATIC=0
       fi
    ])
AC_SUBST(ENABLE_STATIC)

# Need ar and ranlib to build static libraries
AC_CHECK_PROG(AR, ar, ar, AC_MSG_ERROR(Cannot find ar))
AC_PROG_RANLIB

>>>>>>> cd17d1ab
# In order from most to least preferred
TCL_VERSION_PREFS="8.6 8.5"

USE_TCL=0
# Set USE_TCL
AC_ARG_WITH(tcl,
    AS_HELP_STRING([--with-tcl], [location of Tcl]),
    [
        USE_TCL=${withval}
    ],
    [
      AC_MSG_NOTICE([Tcl location not specified, trying to find tclsh on path])
      for TCLVER in ${TCL_VERSION_PREFS}
      do
        AC_MSG_CHECKING([for tclsh${TCLVER} on path])
        program=$( which tclsh${TCLVER} )
        if [[ ${?} == 0 ]]
        then
          AC_MSG_RESULT([yes: ${program}])
          USE_TCL=$( cd $(dirname ${program})/.. ; /bin/pwd )
          AC_MSG_RESULT([Found Tcl at ${USE_TCL}]);
          #AC_MSG_RESULT($(basename ${USE_TCLSH_LOCAL}))
          break
        else
          AC_MSG_RESULT([no])
        fi
      done

      if [[ ${USE_TCL} == 0 ]]
      then
        AC_MSG_ERROR([Could not find tclsh for any version: ${TCL_VERSION_PREFS}!])
      fi
    ]
)

# Sniff out default Tcl version and library path
TCL_VERSION=0

AC_ARG_WITH(tcl-version,
    AS_HELP_STRING([--with-tcl-version],
                   [Tcl version. Minimum is 8.5. If not specified,
                    use highest version we can find]),
    [
        TCL_VERSION=${withval}
        AC_MSG_NOTICE([specified Tcl version ${TCL_VERSION}])
        LIBTCL=libtcl${TCL_VERSION}.${SO_SUFFIX}
    ]
)

USE_TCL_LIB_DIR=0
<<<<<<< HEAD

=======
>>>>>>> cd17d1ab

AC_ARG_WITH(tcl-lib-dir,
    AC_HELP_STRING([--with-tcl-lib-dir],
                   [directory containing Tcl shared library]),
    [
        USE_TCL_LIB_DIR=${withval}
        AC_MSG_RESULT([using Tcl lib dir: ${USE_TCL_LIB_DIR}])
    ])

if [[ ${TCL_VERSION} != 0 ]]
<<<<<<< HEAD
then
  # We have locked in a version choice
  TCL_VERSION_PREFS=${TCL_VERSION}
fi


# Check in order from most to least preferred
for TCLVER in ${TCL_VERSION_PREFS}
do
  
  if [[ ${USE_TCL_LIB_DIR} == 0 ]]
  then
    LIB_DIR_OPTS="${USE_TCL}/lib ${USE_TCL}/lib64"
  else
    LIB_DIR_OPTS="${USE_TCL_LIB_DIR}"
  fi
  
  for LIB_DIR in ${LIB_DIR_OPTS}
  do
    LIBTCL=libtcl${TCLVER}.${SO_SUFFIX}
    AC_MSG_CHECKING([for Tcl library at ${LIB_DIR}/${LIBTCL}])
    if [[ -r ${LIB_DIR}/${LIBTCL} ]]
    then
      AC_MSG_RESULT([exists!])
      TCL_VERSION=${TCLVER}
      USE_TCL_LIB_DIR=${LIB_DIR}
      break 2
    else
      AC_MSG_RESULT([no])
    fi
  done
done

if [[ ! -r ${USE_TCL_LIB_DIR}/${LIBTCL} ]]
then
    AC_MSG_ERROR([could not find libtcl!])
fi

echo "using Tcl version: ${TCL_VERSION}"
AC_SUBST(TCL_VERSION)

=======
then
  # We have locked in a version choice
  TCL_VERSION_PREFS=${TCL_VERSION}
fi
>>>>>>> cd17d1ab

# Can always use static Tcl library
TCL_LIB_SUFFIX_PREFS="a"
if [[ ${ENABLE_SHARED} != 0 ]]
then
  # Can use shared library in this case
  TCL_LIB_SUFFIX_PREFS="${SO_SUFFIX} ${TCL_LIB_SUFFIX_PREFS}"
fi


# Locate one or both variant of libtcl
USE_LIBTCL_A=
USE_LIBTCL_SO=

# Check in order from most to least preferred
for TCLVER in ${TCL_VERSION_PREFS}
do

  if [[ ${USE_TCL_LIB_DIR} == 0 ]]
  then
    LIB_DIR_OPTS="${USE_TCL}/lib ${USE_TCL}/lib64"

    # Debian distros may put in architecture-specific subdirectory
    if which dpkg-architecture > /dev/null
    then
      DPKG_ARCH=$(dpkg-architecture -qDEB_HOST_MULTIARCH)
      LIB_DIR_ARCH_OPTS=""
      for opt in $LIB_DIR_OPTS
      do
        LIB_DIR_ARCH_OPTS+=" $opt/${DPKG_ARCH}"
      done
      LIB_DIR_OPTS="$LIB_DIR_OPTS $LIB_DIR_ARCH_OPTS"
    fi
  else
    LIB_DIR_OPTS="${USE_TCL_LIB_DIR}"
  fi

  for TCL_LIB_SUFFIX in ${TCL_LIB_SUFFIX_PREFS}
  do
    for LIB_DIR in ${LIB_DIR_OPTS}
    do
      LIBTCL_PREFIX=libtcl${TCLVER}
      LIBTCL=${LIBTCL_PREFIX}.${TCL_LIB_SUFFIX}
      AC_MSG_CHECKING([for Tcl library at ${LIB_DIR}/${LIBTCL}])
      if [[ -r ${LIB_DIR}/${LIBTCL} ]]
      then
        AC_MSG_RESULT([exists!])
        TCL_VERSION=${TCLVER}
        USE_TCL_LIB_DIR=${LIB_DIR}

        # We found the library - work out which variants are present
        MAYBE_LIBTCL_SO="${LIB_DIR}/${LIBTCL_PREFIX}.${SO_SUFFIX}"
        MAYBE_LIBTCL_A="${LIB_DIR}/${LIBTCL_PREFIX}.${AR_SUFFIX}"
        if [[ -r "${MAYBE_LIBTCL_SO}" ]]
        then
          USE_LIBTCL_SO="${MAYBE_LIBTCL_SO}"
        fi
        if [[ -r "${MAYBE_LIBTCL_A}" ]]
        then
          USE_LIBTCL_A="${MAYBE_LIBTCL_A}"
        fi
        break 3
      else
        AC_MSG_RESULT([no])
      fi
    done
  done
done

if [[ -z "${USE_LIBTCL_A}" -a -z "${USE_LIBTCL_SO}" ]]
then
    AC_MSG_ERROR([could not find libtcl!])
fi

echo "using Tcl version: ${TCL_VERSION}"
echo "Tcl shared library: ${USE_LIBTCL_SO}"
echo "Tcl static library: ${USE_LIBTCL_A}"
AC_SUBST(TCL_VERSION)

# Set USE_TCL_CFG_DIR: location of tclConfig.sh
USE_TCL_CFG_DIR=0

# This is a location used e.g. by the APT tcl8.6-dev package.
# Put first to maximize chance of getting Tcl version correct
TCL_CFG_DIR_ALTS="${USE_TCL_LIB_DIR}/tcl${TCL_VERSION}"
# This location is for Tcl installation from source
TCL_CFG_DIR_ALTS+=" ${USE_TCL_LIB_DIR}"

for TCL_CFG_DIR_ALT in $TCL_CFG_DIR_ALTS
do
  AC_MSG_CHECKING([for tclConfig.sh at ${TCL_CFG_DIR_ALT}])
  if [[ -r "$TCL_CFG_DIR_ALT/tclConfig.sh" ]]
  then
    USE_TCL_CFG_DIR="${TCL_CFG_DIR_ALT}"
    AC_MSG_RESULT([found])
    break
  else
    AC_MSG_RESULT([no])
  fi
done

if [[ ${USE_TCL_CFG_DIR} == 0 ]]
then
    AC_MSG_ERROR([Could not find tclConfig.sh!])
fi
AC_MSG_RESULT([using tclConfig.sh in: ${USE_TCL_CFG_DIR}/])

# Make copy of old version since it can be clobbered by tclConfig.sh
TCL_OLD_VERSION="$TCL_VERSION"

# Source tclConfig.sh to obtain Tcl settings
source ${USE_TCL_CFG_DIR}/tclConfig.sh
if [[ ${?} != 0 ]]
then
    AC_MSG_ERROR([could not source: ${USR_TCL_CFG_DIR}/tclConfig.sh])
fi
if [[ "$TCL_VERSION" != "$TCL_OLD_VERSION" ]]
then
  AC_MSG_ERROR([${USE_TCL_CFG_DIR}/tclConfig.sh is not for appropriate \
      Tcl version.  Expected ${TCL_OLD_VERSION} but got ${TCL_VERSION}])
fi

# TCL_VERSION needed by find-tcl.zsh
export TCL_VERSION

# TCL_VERSION needed by find-tcl.zsh
export TCL_VERSION

# Find tclsh binary name (may be tclsh8.5)
if [[ ${USE_TCLSH_LOCAL} == 0 ]]
then
    USE_TCLSH=$( maint/find-tcl.zsh ${USE_TCL} )
    if [[ ${?} != 0 ]]
    then
        AC_MSG_ERROR([Could not find Tcl ${TCL_VERSION} binary in ${USE_TCL}!])
    fi
    USE_TCLSH_LOCAL=${USE_TCLSH}
else
    export NO_RUN=1
    USE_TCLSH=$( maint/find-tcl.zsh ${USE_TCL} )
    if [[ ${?} != 0 ]]
    then
        AC_MSG_ERROR([Could not find Tcl ${TCL_VERSION} binary at ${USE_TCL}!])
    fi
fi
AC_MSG_RESULT([using Turbine Tcl executable: ${USE_TCLSH}])

# Now, allow user to override Tcl include
AC_ARG_WITH(tcl-include,
            AS_HELP_STRING(
               [--with-tcl-include],
               [directory containing tcl.h]),
            [AC_CHECK_FILE(${withval}/tcl.h,[],[FAIL=1])
             [[ ${FAIL} == 1 ]] &&
               AC_MSG_ERROR(Could not find tcl.h in ${withval})
             AC_MSG_RESULT([using Tcl include: ${withval}/tcl.h])
             TCL_INCLUDE_SPEC=-I${withval}
            ],
            [])

AC_MSG_CHECKING([for Tcl system library directory with init.tcl])
USE_TCL_SYSLIB_DIR=
AC_ARG_WITH(tcl-syslib-dir,
      AS_HELP_STRING(
        [[--with-tcl-syslib-dir],
         [tcl system library directory.  Must contain init.tcl in \
          root or tcl${TCL_VERSION} subdirectory]]),
        [USE_TCL_SYSLIB_DIR="${withval}"])

mktemp_system()
{
    if [[ ${USE_MAC} == "no" ]]
    then
        mktemp
    else
        mktemp -t TURBINE
    fi
}

if [[ -z "${USE_TCL_SYSLIB_DIR}" ]]
then
  # Put script in file as way to get tclsh to crash on invalid script
  tmp_script=$(mktemp_system)

  # Try to find out the library directory from tclsh
  echo 'puts [[ file dir [ info library ] ]]' > ${tmp_script}
  USE_TCL_SYSLIB_DIR=$( ${USE_TCLSH} $tmp_script )
  TCLSH_EXIT=$?
  rm $tmp_script
  if [[ $? != 0 ]]; then
    AC_MSG_ERROR([tcl-syslib-dir not provided and could not determine \
                  system library location by invoking ${USE_TCLSH}])
  fi
fi

if [[ ! -d "${USE_TCL_SYSLIB_DIR}" ]]
then
  AC_MSG_ERROR([Error finding tcl-syslib-dir: ${USE_TCL_SYSLIB_DIR} \
               not a directory])
fi

INIT_TCL_FOUND=0
# Try to locate init.tcl.  In some layouts it's in the root, in others
# it's in the tcl${TCL_VERSION} subdirectory
for syslib_dir in "${USE_TCL_SYSLIB_DIR}" \
                  "${USE_TCL_SYSLIB_DIR}/tcl${TCL_VERSION}"
do
  MAYBE_INIT_TCL="${syslib_dir}/init.tcl"
  if [[ -f ${MAYBE_INIT_TCL} ]]
  then
    INIT_TCL_FOUND=1
    AC_MSG_RESULT([yes])
    AC_MSG_RESULT([Found init.tcl: ${MAYBE_INIT_TCL}])
  fi
done

if (( ! INIT_TCL_FOUND ))
then
  AC_MSG_ERROR([could not locate init.tcl under ${USER_TCL_SYSLIB_DIR}:\
          appears not to be a legimitate Tcl system library directory])
fi

AC_MSG_RESULT([using Tcl system library directory: ${USE_TCL_SYSLIB_DIR}])

AC_SUBST(USE_TCL)
AC_SUBST(USE_TCL_LIB_DIR)
AC_SUBST(USE_TCL_SYSLIB_DIR)
AC_SUBST(USE_LIBTCL_A)
AC_SUBST(USE_LIBTCL_SO)
AC_SUBST(USE_TCLSH)
AC_SUBST(USE_TCLSH_LOCAL)
AC_SUBST(TCL_INCLUDE_SPEC)
AC_SUBST(TCL_LIB_SPEC)
# Tcl library dependencies for static build
TCL_LIB_SPEC_EXTRA="${TCL_LIBS}"
AC_SUBST(TCL_LIB_SPEC_EXTRA)

DISABLE_LOG=0
AC_ARG_ENABLE(log,
                AS_HELP_STRING(
                   [--disable-log],
                   [Disables logging]),
                 [
                 if test "$enableval" = no ; then
                   DISABLE_LOG=1
                 fi
                 ],
                 [])
# DISABLE_LOG set below:

ENABLE_FAST=0
AC_ARG_ENABLE(fast,
    AS_HELP_STRING([--enable-fast],
                   [Enable NDEBUG, -O3, disable log.]),
    ENABLE_FAST=1
    DISABLE_LOG=1
    CFLAGS="${CFLAGS} -O3 -DNDEBUG")
AC_SUBST(ENABLE_FAST)

USE_XLC=0
AC_ARG_ENABLE(xlc,
              AS_HELP_STRING(
                    [--enable-xlc],
                    [Support IBM XLC on BG/P]),
              [
                USE_XLC=1
              ])
AC_SUBST(USE_XLC)

AC_DEFINE_UNQUOTED(DISABLE_LOG, $DISABLE_LOG, [Disables logging])

ENABLE_BGP=0
AC_ARG_ENABLE(bgp,
    AS_HELP_STRING([--enable-bgp],
                   [Special handling for BG/P.]),
    ENABLE_BGP=1)
AC_DEFINE_UNQUOTED(ENABLE_BGP, $ENABLE_BGP,
                   [Special handling for BG/P.])

ENABLE_DEV=0
AC_ARG_ENABLE(dev,
    AS_HELP_STRING([--enable-dev],
                   [Turn on more warnings for developers.
                    Default: disabled]),
    ENABLE_DEV=1)
AC_SUBST(ENABLE_DEV)

AC_SUBST(CFLAGS)
AC_SUBST(LDFLAGS)

# We take system libraries out of arguments to the linker (#546)
if [[ ${USE_MAC} == "no" ]]
then
    # This does not work on the Mac
    ldconfig -v 2>/dev/null | grep -vP '\t' | cut -d : -f 1 > system-libs.txt
else
     touch system-libs.txt
fi

AC_CONFIG_FILES(
        src/turbine/turbine-version.h
        src/turbine/module.mk
        src/util/module.mk
        src/util/debug-tokens.tcl
        src/tcl/module.mk
        src/tcl/adlb/module.mk
        src/tcl/blob/module.mk
        src/tcl/c-utils/module.mk
        src/tcl/mpe/module.mk
        src/tcl/julia/module.mk
        src/tcl/python/module.mk
        src/tcl/r/module.mk
        src/tcl/static-pkg/module.mk
        src/tcl/turbine/module.mk
        src/executables/module.mk
        lib/module.mk
        scripts/main-wrap/module.mk
        scripts/submit/module.mk
        scripts/submit/cobalt/module.mk
        scripts/submit/cray/module.mk
        scripts/submit/ec2/module.mk
        scripts/submit/pbs/module.mk
        scripts/submit/slurm/module.mk
        scripts/turbine-config.sh
        scripts/turbine-build-config.sh
        tests/module.mk
        tests/runbin.zsh
	Makefile
)

AC_OUTPUT<|MERGE_RESOLUTION|>--- conflicted
+++ resolved
@@ -412,10 +412,6 @@
 if [[ ${USE_MPE} != 0 ]]
 then
     AC_MSG_RESULT([Enabling MPE]);
-<<<<<<< HEAD
-    AC_CHECK_FILE(${USE_MPE}/lib/${LIBMPE},,
-                  AC_MSG_ERROR([Could not find MPE!]))
-=======
 
     LIBMPE_FOUND=0
     if [[ -f ${LIBMPE_SO} ]]
@@ -437,7 +433,6 @@
                        location or library may not
                        have been built.])
     fi
->>>>>>> cd17d1ab
     AC_DEFINE_UNQUOTED(ENABLE_MPE,ENABLE_MPE,[Enables MPE])
 fi
 AC_SUBST(USE_MPE)
@@ -641,8 +636,6 @@
     ],
     [])
 
-<<<<<<< HEAD
-=======
 ENABLE_SHARED=1
 AC_ARG_ENABLE(shared,
     AS_HELP_STRING([--enable-shared],
@@ -686,7 +679,6 @@
 AC_CHECK_PROG(AR, ar, ar, AC_MSG_ERROR(Cannot find ar))
 AC_PROG_RANLIB
 
->>>>>>> cd17d1ab
 # In order from most to least preferred
 TCL_VERSION_PREFS="8.6 8.5"
 
@@ -737,10 +729,6 @@
 )
 
 USE_TCL_LIB_DIR=0
-<<<<<<< HEAD
-
-=======
->>>>>>> cd17d1ab
 
 AC_ARG_WITH(tcl-lib-dir,
     AC_HELP_STRING([--with-tcl-lib-dir],
@@ -751,54 +739,10 @@
     ])
 
 if [[ ${TCL_VERSION} != 0 ]]
-<<<<<<< HEAD
 then
   # We have locked in a version choice
   TCL_VERSION_PREFS=${TCL_VERSION}
 fi
-
-
-# Check in order from most to least preferred
-for TCLVER in ${TCL_VERSION_PREFS}
-do
-  
-  if [[ ${USE_TCL_LIB_DIR} == 0 ]]
-  then
-    LIB_DIR_OPTS="${USE_TCL}/lib ${USE_TCL}/lib64"
-  else
-    LIB_DIR_OPTS="${USE_TCL_LIB_DIR}"
-  fi
-  
-  for LIB_DIR in ${LIB_DIR_OPTS}
-  do
-    LIBTCL=libtcl${TCLVER}.${SO_SUFFIX}
-    AC_MSG_CHECKING([for Tcl library at ${LIB_DIR}/${LIBTCL}])
-    if [[ -r ${LIB_DIR}/${LIBTCL} ]]
-    then
-      AC_MSG_RESULT([exists!])
-      TCL_VERSION=${TCLVER}
-      USE_TCL_LIB_DIR=${LIB_DIR}
-      break 2
-    else
-      AC_MSG_RESULT([no])
-    fi
-  done
-done
-
-if [[ ! -r ${USE_TCL_LIB_DIR}/${LIBTCL} ]]
-then
-    AC_MSG_ERROR([could not find libtcl!])
-fi
-
-echo "using Tcl version: ${TCL_VERSION}"
-AC_SUBST(TCL_VERSION)
-
-=======
-then
-  # We have locked in a version choice
-  TCL_VERSION_PREFS=${TCL_VERSION}
-fi
->>>>>>> cd17d1ab
 
 # Can always use static Tcl library
 TCL_LIB_SUFFIX_PREFS="a"
@@ -920,9 +864,6 @@
   AC_MSG_ERROR([${USE_TCL_CFG_DIR}/tclConfig.sh is not for appropriate \
       Tcl version.  Expected ${TCL_OLD_VERSION} but got ${TCL_VERSION}])
 fi
-
-# TCL_VERSION needed by find-tcl.zsh
-export TCL_VERSION
 
 # TCL_VERSION needed by find-tcl.zsh
 export TCL_VERSION
