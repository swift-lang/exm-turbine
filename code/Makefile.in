
TURBINE_VERSION = @TURBINE_VERSION@

ENABLE_SHARED = @ENABLE_SHARED@
ENABLE_STATIC = @ENABLE_STATIC@
ENABLE_STATIC_PKG = @ENABLE_STATIC_PKG@

PACKAGE = lib/pkgIndex.tcl

# Components of enabled Tcl packages (libraries, index files, etc)
PACKAGE_ARTIFACTS :=

BUILD_ALL_TARGETS = libs

ifeq ($(ENABLE_SHARED),1)
  # Shared libraries are required for tcl package
  BUILD_ALL_TARGETS += $(PACKAGE)
  PACKAGE_ARTIFACTS += $(PACKAGE)
endif

ifeq ($(ENABLE_STATIC_PKG),1)
  BUILD_ALL_TARGETS += $(TURBINE_EXECUTABLES)
endif

all: $(BUILD_ALL_TARGETS)

turbine: $(TURBINE)

package: $(PACKAGE) libs

libs: $(TCL_TURBINE_LIBS)

USE_MAC = @USE_MAC@

INSTALL_PREFIX  = @prefix@
INSTALL_BIN     = $(INSTALL_PREFIX)/bin
INSTALL_ETC     = $(INSTALL_PREFIX)/etc
INSTALL_INCLUDE = $(INSTALL_PREFIX)/include
INSTALL_LIB     = $(INSTALL_PREFIX)/lib
INSTALL_SCRIPTS = $(INSTALL_PREFIX)/scripts
INSTALL_EXPORT  = $(INSTALL_PREFIX)/export
# The submit scripts are loaded from their respective module.mk files
SCRIPTS_SUBMIT  :=

SYSTEM_LIBS = $(shell cat system-libs.txt)

ifeq (@ENABLE_DEV@,1)
	WARN_CONVERSION = -Wconversion
endif

# Shared object suffix is .so on Linux, .dylib on Mac
# GCC shared library creation argument
# Linux: -shared; Mac: -dynamiclib
# Use -flat_namespace on the Mac
ifeq ($(USE_MAC),no)
	USE_XLC = @USE_XLC@
	ifeq ($(USE_XLC),0)
#       	Not XLC: GCC/Linux
		PIC = -fPIC
		STD = -std=gnu99
		SHARED = -shared
		WARNS = -Wall $(WARN_CONVERSION)
	else
#       	Using XLC
		PIC = -qpic
		STD =
		SHARED = -qmkshrobj -qnostaticlink -qnostaticlink=libgcc
		WARNS =
	endif

	SO_SUFFIX = so
	MAC_FLAT =
	MAC_NAME =
else
# 	Mac
	STD = -std=gnu99
	SO_SUFFIX = dylib
	MAC_FLAT = -Wl,-flat_namespace
	MAC_NAME = -install_name $(INSTALL_LIB)/libtclturbine.dylib
	SHARED = -dynamiclib $(MAC_FLAT)
endif

TCL_TURBINE_LIB := tclturbine
TCL_TURBINE_SO = lib/lib$(TCL_TURBINE_LIB).$(SO_SUFFIX)

# Static library
TCL_TURBINE_A = lib/lib$(TCL_TURBINE_LIB).a

# Static library for static-linking specific functions
STATIC_PKG_LIB := tclturbinestatic
STATIC_PKG_A := lib/lib$(STATIC_PKG_LIB).a

# Resource libs are used in all builds
TCL_TURBINE_LIBS :=
ifeq ($(ENABLE_STATIC_PKG),1)
	TCL_TURBINE_LIBS += $(STATIC_PKG_A)
endif

# Flags needed to link
TCL_TURBINE_LIB_FLAGS := -L lib
# This order is required since static package lib refers to tcl turbine lib
ifeq ($(ENABLE_STATIC_PKG),1)
  TCL_TURBINE_LIB_FLAGS += -l$(STATIC_PKG_LIB)
endif
TCL_TURBINE_LIB_FLAGS += -l$(TCL_TURBINE_LIB)

ifeq ($(ENABLE_SHARED),1)
  TCL_TURBINE_LIBS += $(TCL_TURBINE_SO)
endif

ifeq ($(ENABLE_STATIC),1)
  TCL_TURBINE_LIBS += $(TCL_TURBINE_A)
endif

ifeq ($(ENABLE_STATIC_PKG),1)
  TCL_TURBINE_LIBS += $(STATIC_PKG_A)
endif

PACKAGE_ARTIFACTS += $(TCL_TURBINE_LIBS)

ifeq ($(ENABLE_SHARED),1)
  # Shared libraries are one of the file build targets
  ENABLED_PACKAGES += $(TCL_TURBINE_LIBS)
endif

ifeq ($(ENABLE_STATIC),1)
  # Shared libraries are one of the file build targets
  ENABLED_PACKAGES += $(TCL_TURBINE_STATIC_LIBS)
endif

srcdir = @srcdir@

ifeq ($(V),)
  # Prints a short description of the action, does not show command
  Q=@echo
  E=@
else
ifeq ($(V),1)
  # Echoes the entire command
  Q=@echo >/dev/null
  E=
else # V=2
  # Echoes the description and the command
  Q=@echo ; echo
  E=
endif
endif

CC = @CC@
CFLAGS := @CFLAGS@
LDFLAGS := @LDFLAGS@

# Set includes
CFLAGS += -I . -I src/turbine -I src/tcl/turbine -I src/tcl/static-pkg/
ifeq ($(USE_XLC),1)
	CFLAGS += -qpack_semantic=gnu
endif

AR      = @AR@
ARFLAGS = cr
RANLIB  = @RANLIB@

C_UTILS = @USE_C_UTILS@
LIBCUTILS_A := @USE_LIBCUTILS_A@

TCL := @USE_TCL@
TCL_VERSION := @TCL_VERSION@
TCLSH := @USE_TCLSH@
TCL_LIB_DIR := @USE_TCL_LIB_DIR@
TCL_SYSLIB_DIR := @USE_TCL_SYSLIB_DIR@
TCL_LIB_NAME := tcl$(TCL_VERSION)
TCL_LIB_SO := @USE_LIBTCL_SO@
TCL_LIB_A := @USE_LIBTCL_A@
TCLSH_LOCAL := @USE_TCLSH_LOCAL@

TCL_LIB_DEPS := @TCL_LIB_SPEC_EXTRA@

MKSTATIC := scripts/mkstatic/mkstatic.tcl
MKSTATIC_TEMPLATE := scripts/mkstatic/mkstatic.c.template
# Bundle Tcl system libraries using mkstatic
MKSTATIC_FLAGS := --include-sys-lib ${TCL_SYSLIB_DIR} --tcl-version ${TCL_VERSION}
MKSTATIC_RUN := $(TCLSH_LOCAL) $(MKSTATIC) $(MKSTATIC_FLAGS)

MACHINE = @USE_MACHINE@

# On some systems, the user will use mpicc,
# on others, the user will specify the MPI include and lib paths
MPI_INCLUDE = @USE_MPI_INCLUDE@
MPI_LIB_DIR = @USE_MPI_LIB_DIR@
# The actual linker arguments:
CFLAGS += -I $(MPI_INCLUDE)
MPI_LIB :=
ifeq ($(filter $(MPI_LIB_DIR),$(SYSTEM_LIBS)),)
  MPI_LIB += -L$(MPI_LIB_DIR)
endif
MPI_LIB_FLAGS = @USE_MPI_LIB_SPEC@
MPI_LIB += $(MPI_LIB_FLAGS)
MPI_LIB_A := @USE_MPI_LIB_A@
MPI_LIB_EXTRA_A := @USE_MPI_LIB_EXTRA_A@ # extra deps, e.g. mpl
MPE_LIB_A := @USE_MPE_LIB_A@

LAUNCHER = @USE_LAUNCHER@

ADLB = @USE_ADLB@
ifneq ($(ADLB),0)
	CFLAGS += -I $(ADLB)/include
endif
LIBADLB_A := @USE_LIBADLB_A@

ENABLE_MPE = @ENABLE_MPE@
USE_MPE = @USE_MPE@

ENABLE_XPT = @ENABLE_XPT@
ifeq ($(ENABLE_XPT),yes)
  CFLAGS += -D ENABLE_XPT
endif

HAVE_PYTHON        = @HAVE_PYTHON@
USE_PYTHON_INCLUDE = @USE_PYTHON_INCLUDE@
USE_PYTHON_LIBDIR  = @USE_PYTHON_LIBDIR@
USE_PYTHON_NAME    = @USE_PYTHON_NAME@

HAVE_R = @HAVE_R@
USE_R  = @USE_R@

HAVE_JULIA = @HAVE_JULIA@
USE_JULIA  = @USE_JULIA@

CFLAGS += $(STD)
CFLAGS += -g
CFLAGS += $(WARNS)
ifeq ($(ENABLE_SHARED),1)
  CFLAGS += $(PIC)
endif
# This is referenced in lookup3.c - may want to drop this for speed
CFLAGS += -D VALGRIND
CFLAGS += -I $(C_UTILS)/include
CFLAGS += @TCL_INCLUDE_SPEC@
ifeq ($(ENABLE_MPE),1)
	CFLAGS += -I $(USE_MPE)/include
endif
ifeq ($(HAVE_PYTHON),1)
	CFLAGS += -I $(USE_PYTHON_INCLUDE)
endif
ifeq ($(HAVE_R),1)
	CFLAGS += -I $(USE_R)/include
endif
ifeq ($(HAVE_JULIA),1)
	CFLAGS += -I $(USE_JULIA)/src
	CFLAGS += -I $(USE_JULIA)/usr/include
	CFLAGS += -I $(USE_JULIA)/src/support
endif

# LIBS: links to ADLB, c-utils, MPE, and MPI
LIBS :=
LIBS += -L$(ADLB)/lib -ladlb
LIBS += -L$(C_UTILS)/lib -lexmcutils
ifeq ($(filter $(TCL_LIB_DIR),$(SYSTEM_LIBS)),)
	LIBS += -L$(TCL_LIB_DIR)
endif
LIBS += -l$(TCL_LIB_NAME)
ifeq ($(ENABLE_MPE),1)
	LIBS += -L$(USE_MPE)/lib -lmpe
endif
LIBS += $(MPI_LIB)
ifeq ($(HAVE_PYTHON),1)
	ifneq ($(USE_PYTHON_LIBDIR),0)
		ifneq ($(USE_PYTHON_LIBDIR),)
			LIBS += -L$(USE_PYTHON_LIBDIR)
		endif
	endif
	LIBS += -l$(USE_PYTHON_NAME)
endif
ifeq ($(HAVE_R),1)
	R_LIB = $(USE_R)/lib
	LIBS += -L$(R_LIB) -lR
endif
ifeq ($(HAVE_JULIA),1)
	JULIA_LIB = $(USE_JULIA)/usr/lib
	LIBS += -L$(JULIA_LIB) -ljulia
endif

# If we are using libtcl*.a, need to always include these libraries
# TODO: would also be needed if we're doing full static link
ifeq ($(strip $(TCL_LIB_SO)),)
	LIBS += $(TCL_LIB_DEPS)
endif

dirname = $(patsubst %/,%,$(dir $(1)))

RPATHS :=
RPATHS += -Wl,-rpath -Wl,$(INSTALL_LIB)
RPATHS += -Wl,-rpath -Wl,$(ADLB)/lib
RPATHS += -Wl,-rpath -Wl,$(C_UTILS)/lib
RPATHS += -Wl,-rpath -Wl,$(MPI_LIB_DIR)
RPATHS += -Wl,-rpath -Wl,$(TCL_LIB_DIR)
ifeq ($(ENABLE_MPE),1)
	RPATHS += -Wl,-rpath -Wl,$(USE_MPE)/lib
endif
ifeq ($(HAVE_PYTHON),1)
	ifneq ($(USE_PYTHON_LIBDIR),0)
		RPATHS += -Wl,-rpath -Wl,$(USE_PYTHON_LIBDIR)
	endif
endif
ifeq ($(HAVE_R),1)
	RPATHS += -Wl,-rpath -Wl,$(R_LIB)
endif
ifeq ($(HAVE_JULIA),1)
	RPATHS += -Wl,-rpath -Wl,$(JULIA_LIB)
endif

### INCLUDES

DIR :=
TURBINE_SRC :=
TCL_TURBINE_SRC :=
STATIC_PKG_SRC :=
TURBINE_EXECUTABLE_MANIFESTS :=

include src/turbine/module.mk
include src/util/module.mk
include src/tcl/module.mk
include src/tcl/c-utils/module.mk
include src/tcl/adlb/module.mk
include src/tcl/blob/module.mk
include src/tcl/mpe/module.mk
include src/tcl/julia/module.mk
include src/tcl/python/module.mk
include src/tcl/r/module.mk
include src/tcl/static-pkg/module.mk
include src/tcl/turbine/module.mk
include lib/module.mk
include scripts/main-wrap/module.mk
include scripts/submit/module.mk
include src/executables/module.mk

TURBINE_SRC += $(TCL_ADLB_SRC)
TURBINE_SRC += $(TCL_C_UTILS_SRC)
TURBINE_SRC += $(TCL_BLOB_SRC)
TURBINE_SRC += $(TCL_MPE_SRC)
TURBINE_SRC += $(TCL_JULIA_SRC)
TURBINE_SRC += $(TCL_PYTHON_SRC)
TURBINE_SRC += $(TCL_R_SRC)
TURBINE_SRC += $(TCL_TURBINE_SRC)
TURBINE_OBJS = $(patsubst %.c, %.o, $(TURBINE_SRC))

STATIC_PKG_OBJS = $(patsubst %.c, %.o, $(STATIC_PKG_SRC))

STATIC_PKG_RESOURCE_C := $(patsubst %.tcl, %_tcl.c, $(TCL_SRC))
STATIC_PKG_RESOURCE_O := $(patsubst %.c, %.o, $(STATIC_PKG_RESOURCE_C))
STATIC_PKG_RESOURCE_H := src/tcl/static-pkg/tcl-turbine-src.h

TURBINE_EXECUTABLE_SRC := $(patsubst %.manifest, %.c, $(TURBINE_EXECUTABLE_MANIFESTS))
TURBINE_EXECUTABLE_OBJS = $(patsubst %.c, %.o, $(TURBINE_EXECUTABLE_SRC))
TURBINE_EXECUTABLES := $(patsubst %.c, %, $(TURBINE_EXECUTABLE_SRC))

### DEPENDENCIES

TURBINE_DEPS := $(patsubst %.c, %.d, $(TURBINE_SRC))

TURBINE_EXECUTABLE_DEPS := $(patsubst %.c, %.d, $(TURBINE_EXECUTABLE_SRC))
TURBINE_EXECUTABLE_DEPS += $(patsubst %.manifest, %.manifest.d, \
			     $(TURBINE_EXECUTABLE_MANIFESTS))
TURBINE_EXECUTABLE_DEPS += $(patsubst %.manifest, %.x.d, \
			     $(TURBINE_EXECUTABLE_MANIFESTS))

STATIC_PKG_DEPS := $(patsubst %.c, %.d, $(STATIC_PKG_SRC))

TEST_SRC_MANIFEST :=
TEST_SRC :=
include tests/module.mk
TEST_DEPS := $(patsubst %.c, %.d, $(TEST_SRC))
ifeq ($(ENABLE_STATIC_PKG),1)
	TEST_DEPS += $(patsubst %.manifest, %.manifest.d, $(TEST_SRC_MANIFEST))
	TEST_DEPS += $(patsubst %.manifest, %.x.d, $(TEST_SRC_MANIFEST))
endif

# Dependency files:
# Remember that having a bad #include can cause dependency
# file generation to fail silently
# Solution: use target check_includes
DEPS := $(TURBINE_DEPS) $(TEST_DEPS)
ifeq ($(ENABLE_STATIC_PKG),1)
	DEPS += $(STATIC_PKG_DEPS) $(TURBINE_EXECUTABLE_DEPS)
endif

deps: $(DEPS)

%.d: %.c
	$(Q) "  DEP		$(@)"
	$(E) CC="$(CC)" $(srcdir)/maint/depend.sh \
             $(call dirname, $(*)) $(<) $(@) $(CFLAGS)

ifeq (,$(filter clean deps,$(MAKECMDGOALS)))
 -include $(DEPS)
endif

# Extract all files from *.d files, format and sort:
# Formats to one file per line & extracts junk and extra files in *.d
deps.txt: $(DEPS)
	$(Q) "  DEPS.TXT "
	$(E) maint/collect.sh $(@) $(DEPS)

# Check existing *.d files for files that do not exist
# Useful when dependency file generation is failing
# Must "make clean" to re-check correctly
EXISTING_D = $(shell find . -name *.d)

check_includes: deps_contents.txt
	$(Q) "  CHECK.SH"
	$(E) $(srcdir)/maint/check.sh deps_contents.txt

deps_contents.txt:
	$(Q) "  SH		$(@)"
	$(E) $(srcdir)/maint/collect.sh $(@) $(EXISTING_D)

### TAGS

tags: TAGS

TAGS: deps.txt
	$(Q) "  TAGS "
	$(E) etags `cat deps.txt`

### COMPILE

%.o: %.c
# This line produces a false autoscan message on token 'CC' (C++)
	$(Q) "  CC		$(@)"
	$(E) $(CC) $(CFLAGS) \
             -c $(<) -o $(@)

### LINK

# This rule produces a false autoscan message on token 'install'
$(TCL_TURBINE_A): $(TURBINE_OBJS)
ifeq ($(ENABLE_STATIC),0)
	@echo "Static libraries were disabled, cannot build target!"
	@exit 1
endif
	$(Q) "  AR		$(@)"
	$(E) $(AR) $(ARFLAGS) $(@) $(TURBINE_OBJS)
	$(E) $(RANLIB) $(@)

$(TCL_TURBINE_SO): $(TURBINE_OBJS)
ifeq ($(ENABLE_SHARED),0)
	@echo "Shared libraries were disabled, cannot build target!"
	@exit 1
endif
	$(Q) "  LINK		$(@)"
	$(E) $(CC) $(SHARED) $(LDFLAGS) -o $(@) \
             $(TURBINE_OBJS) \
             $(LIBS) \
             $(RPATHS) \
             $(MAC_NAME)

$(STATIC_PKG_A): $(STATIC_PKG_OBJS) $(STATIC_PKG_RESOURCE_O)
	$(Q) "  AR		$(@)"
	$(E) $(AR) $(ARFLAGS) $(@) $(STATIC_PKG_OBJS) $(STATIC_PKG_RESOURCE_O)
	$(E) $(RANLIB) $(@)

### TCL SOURCE LINKING
# Compilation and linking to get Tcl source as C arrays

F2A := scripts/mkstatic/file2array.sh
F2A_MKHDR := scripts/mkstatic/files2arrays_mkhdr.sh

$(STATIC_PKG_RESOURCE_C): %_tcl.c : %.tcl $(F2A)
	$(Q) "  FILE2ARRAY $(@)"
	$(E) $(F2A) -v "turbine_lib_$(shell basename $< | sed 's/[\.-]/_/g')" $< > "$(@).tmp"
	$(E) mv "$(@).tmp" $(@)

$(STATIC_PKG_RESOURCE_H): $(STATIC_PKG_RESOURCE_C) $(F2A_MKHDR)
	$(Q) " MKHDR $(@)"
	$(E) $(F2A_MKHDR) -v turbine_lib_src $(STATIC_PKG_RESOURCE_C) > $(@).tmp
	mv "$(@).tmp" $(@)

# Regular .o compilation rule generates .o files

### LINK EXECUTABLES

executables: $(TURBINE_EXECUTABLES)

# Export Tcl API symbols to link with dynamically loaded modules.
# Needed to support dynamically loading Tcl modules from our binary
# NOTE: can prevent symbols being re-exported from libraries, e.g.
#	-Wl,--exclude-libs,c
LD_EXEC_SYMBOL_EXPORT = -Wl,--export-dynamic

# Rule to build C source file based on manifest
# Also create deps file so it can be correctly recreated upon change.
%.c: %.manifest %.manifest.d %.x.d $(MKSTATIC) $(MKSTATIC_TEMPLATE)
	$(Q) "  MKSTATIC	$(@)"
	$(E) $(MKSTATIC_RUN) $< -c $(@) \
	      --link-deps $(patsubst %.manifest, %.x.d, $<) \
			  $(patsubst %.manifest, %.x, $<)

%.manifest.d: %.manifest $(MKSTATIC) $(MKSTATIC_TEMPLATE)
	$(Q) "  MKSTATIC_DEPS	$(@)"
	$(E) $(MKSTATIC_RUN) $< \
	  --deps $(@) $(patsubst %.manifest, %.c, $<)

# Dependency rules for executable with .x or no extension
%.x.d: %.manifest $(MKSTATIC) $(MKSTATIC_TEMPLATE)
	$(Q) "  LINK_DEPS	$(@)"
	$(E) $(MKSTATIC_RUN) $< --link-deps $(@) \
			  $(patsubst %.manifest, %.x, $<)
	$(E) $(MKSTATIC_RUN) $< --link-deps $(@) \
			  $(patsubst %.manifest, %, $<)

# Binary executables - link from .o
# Currently builds a dynamically linked executable
# Link statically where possible by adding static libs explicitly.
#   Static libs must be compiled with -fPIC or -fPIE
$(TURBINE_EXECUTABLES): %: %.o ${TCL_TURBINE_LIBS} ${STATIC_PKG_RESOURCE_H}
	$(Q) "  LINK X	$(@)"
	$(E) $(CC) $(LDFLAGS) $(LD_EXEC_SYMBOL_EXPORT) $(<) \
	$(shell $(MKSTATIC_RUN) "$(@).manifest" --ignore-no-manifest --link-objs) \
	$(shell $(MKSTATIC_RUN) "$(@).manifest" --ignore-no-manifest --link-flags) \
        $(MAC_FLAT) \
        $(TCL_TURBINE_LIB_FLAGS) \
        $(LIBS) \
	$(RPATHS) \
	-o $(@)

### TESTS

# Test cases in C as objects
TEST_OBJS = $(patsubst %.c, %.o, $(TEST_SRC_C))
# Test cases in C compiled to binary
TEST_BINS = $(patsubst %.c, %.x, $(TEST_SRC_C))
# Test case results
TEST_SCRIPTS = $(patsubst %.c, %.sh, $(TEST_SRC_C))
# Test case outputs
TEST_OUTPUT  := $(patsubst %.c,   %.out, $(TEST_SRC_C))
TEST_OUTPUT  += $(patsubst %.tcl, %.out, $(TEST_SRC_TCL))
# Test case results
TEST_RESULTS := $(patsubst %.c,   %.result, $(TEST_SRC_C))
TEST_RESULTS += $(patsubst %.tcl, %.result, $(TEST_SRC_TCL))
ifeq ($(ENABLE_STATIC_PKG),1)
    TEST_STATIC_PREREQS = $(STATIC_PKG_A) $(STATIC_PKG_RESOURCE_A)
else
    TEST_STATIC_PREREQS =
endif


# Target to just build all C tests
tests: $(TEST_BINS)

# Run all tests
test_results: $(TEST_RESULTS)

# Binary executables in the test suite
$(TEST_BINS): %.x: %.o install.txt $(TEST_STATIC_PREREQS)
	$(Q) "  LINK		$(@)"
	$(E) $(CC) $(LDFLAGS) $(<) \
	$(shell $(MKSTATIC_RUN) "$(@).manifest" --ignore-no-manifest --link-objs) \
        $(MAC_FLAT) \
	$(shell $(MKSTATIC_RUN) "$(@).manifest" --ignore-no-manifest --link-flags) \
        $(TCL_TURBINE_LIB_FLAGS) \
        $(LIBS) \
	$(RPATHS) \
	-o $(@)

# Test result rule for C tests
%.result: %.sh %.x install.txt
#       Cannot use chmod in config.status
	$(E) chmod u+x tests/runbin.zsh
	$(Q) "  SH		$(@)"
	$(E) mkdir -p tests/data
	$(E) rm -f $(@)
	$(E) $(<) > $(*).tmp 2>&1
	$(E) mv $(*).tmp $(@) 2>&1

# Test result rule for Tcl tests
%.result: %.sh %.tcl $(PACKAGE_ARTIFACTS) bin/turbine install.txt
	$(Q) "  SH		$(@)"
	$(E) mkdir -p tests/data
#       Remove old result if present
	$(E) rm -f $(@)
#       Run test script: %.sh
	$(E) LAUNCH=$(LAUNCHER) $(<) > $(*).tmp 2>&1
#       Check for valgrind errors
	$(E) ! grep -q "==[0-9]+==" $(*).out
#       Success: create result file
	$(E) mv $(*).tmp $(@)

### INSTALL

HAVE_CP_U = @CP_U@
ifeq ($(HAVE_CP_U),yes)
	CP_ARGS = -uvf
else
	CP_ARGS = -vf
endif

HAVE_CP_PARENTS = @CP_PARENTS@
ifeq ($(HAVE_CP_PARENTS),yes)
	CP_PARENTS = cp --parents
else
	CP_PARENTS = maint/cp-parents.sh
endif

# These files will be copied to the installation directory
PROVENANCE = version.txt source.txt config.log

# Maintaining the install.txt file is a simple way to
# create a dependency on the installation
install: install.txt

# Installed files:
DIRECTORIES = $(INSTALL_PREFIX) $(INSTALL_BIN) $(INSTALL_ETC)     \
              $(INSTALL_EXPORT) $(INSTALL_INCLUDE) $(INSTALL_LIB) \
	      $(INSTALL_SCRIPTS)

TURBINE_HEADERS := src/turbine/turbine.h      \
		  src/tcl/turbine/tcl-turbine.h \
		  src/tcl/static-pkg/static-pkg.h \
                  src/turbine/turbine-defs.h \
                  src/tcl/blob/blob.h
ifeq ($(ENABLE_STATIC_PKG),1)
  TURBINE_HEADERS += $(STATIC_PKG_RESOURCE_H)
endif

BINS := $(shell ls bin/turbine \
                     bin/turbine-write-doubles \
                     bin/turbine-read-doubles )
ifeq ($(ENABLE_STATIC_PKG),1)
	BINS += $(TURBINE_EXECUTABLES)
endif
EXPORTS = $(shell ls export/*.swift )
SCRIPTS = $(shell ls scripts/*.zsh scripts/*.sh scripts/*.tcl \
		     scripts/mkstatic/* $(SCRIPTS_MAINWRAP) $(SCRIPTS_SUBMIT) )

install.txt: $(PACKAGE_ARTIFACTS) $(BINS) $(EXPORTS) $(SCRIPTS) $(TURBINE_HEADERS)
#       Note: this is re-run if anything changes
	@echo
	$(Q) "  INSTALL		$(INSTALL_PREFIX)"
	$(E) rm -f $(@)
#       Set up directories
	$(E) mkdir -pv $(DIRECTORIES)
#       Copy in build provenance files
	$(E) cp $(CP_ARGS) $(PROVENANCE) $(INSTALL_ETC)
#       Copy Turbine items
	$(E) cp $(CP_ARGS) $(BINS)               $(INSTALL_BIN)
	$(E) cp $(CP_ARGS) lib/*.tcl             $(INSTALL_LIB)
	$(E) cp $(CP_ARGS) $(TCL_TURBINE_LIBS)    $(INSTALL_LIB)
	echo MAINWRAP $(SCRIPTS_MAINWRAP)
	$(E) $(CP_PARENTS) $(CP_ARGS) $(SCRIPTS) $(INSTALL_PREFIX)
	$(E) $(CP_PARENTS) $(CP_ARGS) $(EXPORTS) $(INSTALL_PREFIX)
	$(E) cp $(CP_ARGS) $(TURBINE_HEADERS)    $(INSTALL_INCLUDE)
	$(E) cp $(CP_ARGS) etc/help.txt          $(INSTALL_ETC)
	@echo
	$(Q) "  CREATE  	$(@)"
	$(E) echo  "PREFIX: $(INSTALL_PREFIX)"   >  $(@)
	$(E) echo  "SOURCE: $(PWD)"              >> $(@)
	$(E) date "+DATE:   %m/%d/%Y %I:%M%p"    >> $(@)
#       Use true to ignore errors (if this is not an SVN checkout)
	$(E) ( svn info | grep Revision ; true ) >> $(@) 2>&1
	$(E) cp $(CP_ARGS) $(@) $(INSTALL_PREFIX)

### Autoconf sanity:

<<<<<<< HEAD
Makefile: configure.ac
	@echo "Configuration is not up to date!"
	@echo "Run ./setup.sh and ./configure again."
=======
configure: setup.sh
	@echo
	@echo "Configuration is not up to date (setup.sh)!"
	@echo "Run ./setup.sh and ./configure again."
	@echo
	@exit 1

Makefile: configure.ac
	@echo
	@echo "Configuration is not up to date (Makefile)!"
	@echo "Run ./setup.sh and ./configure again."
	@echo
>>>>>>> cd17d1ab
	@exit 1

### CLEAN

clean::
	@echo
	@echo "  CLEAN"
	@rm -fv  $(PACKAGE) install.txt
	@rm -fv  $(TCL_TURBINE_A) $(TCL_TURBINE_SO)
	@rm -fv  $(STATIC_PKG_A)
	@rm -fv  $(DEPS) $(TEST_DEPS) deps.txt deps_contents.txt TAGS
	@rm -fv  $(TEST_BINS) $(TEST_OBJS) $(TEST_OUTPUT)
	@rm -fv  $(TEST_RESULTS)
	@rm -fv  $(TURBINE_OBJS) $(STATIC_PACKAGE_OBJS)
	@rm -fv  $(TURBINE_SRC_A) $(STATIC_PKG_RESOURCE_O)
	@rm -fvr tests/data

# Clean *.result files that did not succeed
clean-failed:
	@rm -fv `grep -L "exit 0" **/*.result`

distclean:: clean
	@rm -fv Makefile **/*.mk
	@rm -fv src/turbine/turbine-version.h
	@rm -fv scripts/turbine-config.sh
	@rm -fv scripts/turbine-build-config.sh
	@rm -fv system-libs.txt

.PHONY: clean install package package_static libs test_results

### DEBUG BUILD SYSTEM

# Useful target when debugging the build system
debug_build:
	@echo DEPS: $(DEPS)
	@echo TURBINE_SRC: $(TURBINE_SRC)
	@echo TURBINE_OBJS: $(TURBINE_OBJS)
	@echo TESTS: $(TESTS)<|MERGE_RESOLUTION|>--- conflicted
+++ resolved
@@ -661,11 +661,6 @@
 
 ### Autoconf sanity:
 
-<<<<<<< HEAD
-Makefile: configure.ac
-	@echo "Configuration is not up to date!"
-	@echo "Run ./setup.sh and ./configure again."
-=======
 configure: setup.sh
 	@echo
 	@echo "Configuration is not up to date (setup.sh)!"
@@ -678,7 +673,6 @@
 	@echo "Configuration is not up to date (Makefile)!"
 	@echo "Run ./setup.sh and ./configure again."
 	@echo
->>>>>>> cd17d1ab
 	@exit 1
 
 ### CLEAN
