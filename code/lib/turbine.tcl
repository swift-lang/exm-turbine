# Copyright 2013 University of Chicago and Argonne National Laboratory
#
# Licensed under the Apache License, Version 2.0 (the "License");
# you may not use this file except in compliance with the License.
# You may obtain a copy of the License at
#
#     http://www.apache.org/licenses/LICENSE-2.0
#
# Unless required by applicable law or agreed to in writing, software
# distributed under the License is distributed on an "AS IS" BASIS,
# WITHOUT WARRANTIES OR CONDITIONS OF ANY KIND, either express or implied.
# See the License for the specific language governing permissions and
# limitations under the License

# TURBINE.TCL
# Main control functions

package provide turbine [ turbine::c::version ]

namespace eval turbine {
    namespace import ::turbine::c::rule

    namespace export init start finalize spawn_rule rule


    # Import adlb commands
    namespace import ::adlb::put ::adlb::get ::adlb::RANK_ANY \
            ::adlb::get_priority ::adlb::reset_priority ::adlb::set_priority
    # Re-export adlb commands
    namespace export put get RANK_ANY \
                     get_priority reset_priority set_priority

    # Export work types accessible
    variable WORK_TASK
    namespace export WORK_TASK

    # Mode is WORKER, or SERVER
    variable mode

    # Counts of servers and workers
    variable n_adlb_servers
    variable n_workers

    # How to display string values in the log
    variable log_string_mode

    # Whether read reference counting is enabled.  Default to off
    variable read_refcounting_on

    # The language driving the run (default Turbine, may be Swift)
    # Used for error messages
    variable language
    set language Turbine

    # The Turbine Tcl error code
    # Catches known errors from Turbine libraries via Tcl return/catch
    variable error_code
    set error_code 10

    # User function
    # param s Number of ADLB servers
    proc init { args } {

        variable language

<<<<<<< HEAD
        if { [ llength $args ] < 2 } {
            error "use: turbine::init <engines> <servers> \[<language>\]"
        }
        set engines [ lindex $args 0 ]
        set servers [ lindex $args 1 ]
        if { [ llength $args ] > 2 } {
            set language [ lindex $args 2 ]
        }

        assert_control_sanity $engines $servers
=======
        if { [ llength $args ] < 1 } {
            error "use: turbine::init <servers> \[<language>\]"
        }
        set servers [ lindex $args 0 ]
        if { [ llength $args ] > 1 } {
            set language [ lindex $args 1 ]
        }

        assert_control_sanity $servers
>>>>>>> cd17d1ab
        setup_log_string

        reset_priority

        # Set up work types
        enum WORK_TYPE { WORK }
        global WORK_TYPE
        set types [ array size WORK_TYPE ]

        # Set up variables
        variable WORK_TASK
        set WORK_TASK $WORK_TYPE(WORK)

        if { [ info exists ::TURBINE_ADLB_COMM ] } {
            adlb::init $servers $types $::TURBINE_ADLB_COMM
        } else {
            adlb::init $servers $types
        }
        assert_sufficient_procs

        c::init [ adlb::amserver ] [ adlb::rank ] [ adlb::size ]

        setup_mode $servers

        turbine::init_rng

        turbine::init_file_types

        c::normalize

        argv_init
    }

<<<<<<< HEAD
    proc assert_control_sanity { n_engines n_adlb_servers } {
        if { $n_engines <= 0 } {
            error "ERROR: ENGINES==0"
        }
=======
    proc assert_control_sanity { n_adlb_servers } {
>>>>>>> cd17d1ab
        if { $n_adlb_servers <= 0 } {
            error "ERROR: SERVERS==0"
        }
    }

<<<<<<< HEAD
    proc setup_mode { engines servers } {

        variable n_engines
        variable n_workers
        variable n_adlb_servers

        set n_engines $engines
        set n_workers [ expr {[ adlb::size ] - $servers - $engines} ]
=======
    proc setup_mode { servers } {

        variable n_workers
        variable n_adlb_servers

        set n_workers [ expr {[ adlb::size ] - $servers } ]
>>>>>>> cd17d1ab
        set n_adlb_servers $servers

        variable mode
        if { [ adlb::amserver ] == 1 } {
            set mode SERVER
        } else {
	    set mode WORKER
        }

        log "MODE: $mode"
        if { [ adlb::rank ] == 0 } {
            log_rank_layout
        }
    }

    proc assert_sufficient_procs { } {
<<<<<<< HEAD
        if { [ adlb::size ] < 3 } {
            error "Too few Turbine processes specified by user:\
                    [adlb::size], must be at least 3"
=======
        if { [ adlb::size ] < 2 } {
            error "Too few Turbine processes specified by user:\
                    [adlb::size], must be at least 2"
>>>>>>> cd17d1ab
        }
    }

    proc log_rank_layout { } {

<<<<<<< HEAD
        variable n_engines
        variable n_workers
        variable n_adlb_servers

        set first_worker $n_engines
        set first_server [ expr [adlb::size] - $n_adlb_servers ]
        set last_worker  [ expr $first_server - 1 ]
        set last_server  [ expr [adlb::size] - 1 ]
        log [ cat "ENGINES: $n_engines" \
                  "RANKS: 0 - [ expr $first_worker - 1 ]" ]
=======
        variable n_workers
        variable n_adlb_servers

        set first_worker 0
        set first_server [ expr [adlb::size] - $n_adlb_servers ]
        set last_worker  [ expr $first_server - 1 ]
        set last_server  [ expr [adlb::size] - 1 ]
>>>>>>> cd17d1ab
        log [ cat "WORKERS: $n_workers" \
                  "RANKS: $first_worker - $last_worker" ]
        log [ cat "SERVERS: $n_adlb_servers" \
                  "RANKS: $first_server - $last_server" ]

        if { $n_workers <= 0 } {
            turbine_error "No workers!"
        }
    }

    proc start { args } {

        set rules [ lindex $args 0 ]
        if { [ llength $args ] > 1 } {
            set startup_cmd [ lindex $args 1 ]
        } else {
            set startup_cmd ""
        }

        if { [ catch { enter_mode $rules $startup_cmd } e d ] } {
            fail $e $d
        }
    }

<<<<<<< HEAD
    proc enter_mode { rules engine_startup } {
        global tcl_version
        if { $tcl_version >= 8.6 } {
          try {
            enter_mode_unchecked $rules $engine_startup
=======
    proc enter_mode { rules startup_cmd } {
        global tcl_version
        if { $tcl_version >= 8.6 } {
          try {
            enter_mode_unchecked $rules $startup_cmd
>>>>>>> cd17d1ab
          } trap {TURBINE ERROR} {msg} {
              turbine::abort $msg
          }
        } else {
<<<<<<< HEAD
          enter_mode_unchecked $rules $engine_startup
=======
          enter_mode_unchecked $rules $startup_cmd
>>>>>>> cd17d1ab
        }
    }

    # Inner function without error trapping
<<<<<<< HEAD
    proc enter_mode_unchecked { rules engine_startup } {
=======
    proc enter_mode_unchecked { rules startup_cmd } {
>>>>>>> cd17d1ab
        variable mode
        switch $mode {
            SERVER  { adlb::server }
            WORKER  { worker $rules $startup_cmd}
            default { error "UNKNOWN MODE: $mode" }
        }
    }

    # Signal error that is caused by problem in user code
    # I.e. that shouldn't include a stacktrace
    proc turbine_error { msg } {
        global tcl_version
<<<<<<< HEAD
      if { $tcl_version >= 8.6 } {
        throw {TURBINE ERROR} $msg
      } else {
        error $msg
      }
=======
        if { $tcl_version >= 8.6 } {
            throw {TURBINE ERROR} $msg
        } else {
            error $msg
        }
>>>>>>> cd17d1ab
    }

    # Turbine logging contains string values (possibly long)
    # Setting TURBINE_LOG_STRING_MODE truncates these strings
    proc setup_log_string { } {

        global env
        variable log_string_mode

        # Read from environment
        if { [ info exists env(TURBINE_LOG_STRING_MODE) ] } {
            set log_string_mode $env(TURBINE_LOG_STRING_MODE)
        } else {
            set log_string_mode "ON"
        }

        # Check validity - if valid, return without error
        switch $log_string_mode {
            ON  { return }
            OFF { return }
            default {
                if { [ string is integer $log_string_mode ] } {
                    incr log_string_mode -1
                    return
                }
            }
        }

        # Invalid- fall through to error
        error [ join [ "Requires integer or ON or OFF:"
                       "TURBINE_LOG_STRING_MODE=$log_string_mode" ] ]
    }

    proc enable_read_refcount {} {
      adlb::enable_read_refcount
    }

    proc debug { msg } {
        c::debug $msg
    }

    proc finalize { } {
        log "turbine finalizing"
        turbine::c::finalize
        if { [ info exists ::TURBINE_ADLB_COMM ] } {
            adlb::finalize 0
        } else {
            adlb::finalize 1
        }
    }

    # Set servers in the caller's stack frame
    # Used to get tests running, etc.
    proc defaults { } {

        global env
        upvar 1 servers s

        if [ info exists env(ADLB_SERVERS) ] {
            set s $env(ADLB_SERVERS)
        } else {
            set s ""
        }
        if { [ string length $s ] == 0 } {
            set s 1
        }
    }

    # Default error handling for any errors
    # Provides stack trace if error code is not turbine::error_code
    #    Thus useful for internal errors
    # msg: A Tcl error message
    # e: A Tcl error dict
    proc fail { msg d } {
        variable error_code
        set code [ dict get $d -code ]
        if { $code == $error_code } {
            puts "ERROR: $msg"
            puts "CALLING adlb::fail"
            adlb::fail
        } else {
            puts "CAUGHT ERROR:"
            puts $::errorInfo
            puts "CALLING adlb::abort"
            adlb::abort
        }
    }

    # Preferred error handling for known user errors
    # Does not provide a stack trace - nice for users
    # Used by top-level try/trap
    proc abort { msg } {
        variable language
        puts ""
        puts "$language: $msg"
        puts ""
        puts "$language: killing MPI job..."
        adlb::abort
    }

    proc turbine_workers { } {
        variable n_workers
        return $n_workers
    }

    proc turbine_workers_future { output inputs } {
        store_integer $output [ turbine_workers ]
    }

    proc adlb_servers { } {
        variable n_adlb_servers
        return $n_adlb_servers
    }

    proc adlb_servers_future { output inputs } {
        store_integer $output [ adlb_servers ]
    }

    proc check_constants { args } {
      set n [ llength $args ]
      if [ expr { $n % 3 != 0} ] {
        error "Must have multiple of three args to check_constants"
      }
      for { set i 0 } { $i < $n } { incr i 3 } {
        set name [ lindex $args $i ]
        set turbine [ lindex $args [ expr $i + 1 ] ]
        set compiler [ lindex $args [ expr $i + 2 ] ]
        if { $turbine != $compiler } {
          error "Constants emitted by compiler for $name don't match.  \
                 Expected $turbine but emitted $compiler"
        }
      }
    }

}

# Local Variables:
# mode: tcl
# tcl-indent-level: 4
# End:<|MERGE_RESOLUTION|>--- conflicted
+++ resolved
@@ -63,18 +63,6 @@
 
         variable language
 
-<<<<<<< HEAD
-        if { [ llength $args ] < 2 } {
-            error "use: turbine::init <engines> <servers> \[<language>\]"
-        }
-        set engines [ lindex $args 0 ]
-        set servers [ lindex $args 1 ]
-        if { [ llength $args ] > 2 } {
-            set language [ lindex $args 2 ]
-        }
-
-        assert_control_sanity $engines $servers
-=======
         if { [ llength $args ] < 1 } {
             error "use: turbine::init <servers> \[<language>\]"
         }
@@ -84,7 +72,6 @@
         }
 
         assert_control_sanity $servers
->>>>>>> cd17d1ab
         setup_log_string
 
         reset_priority
@@ -118,36 +105,18 @@
         argv_init
     }
 
-<<<<<<< HEAD
-    proc assert_control_sanity { n_engines n_adlb_servers } {
-        if { $n_engines <= 0 } {
-            error "ERROR: ENGINES==0"
-        }
-=======
     proc assert_control_sanity { n_adlb_servers } {
->>>>>>> cd17d1ab
         if { $n_adlb_servers <= 0 } {
             error "ERROR: SERVERS==0"
         }
     }
 
-<<<<<<< HEAD
-    proc setup_mode { engines servers } {
-
-        variable n_engines
+    proc setup_mode { servers } {
+
         variable n_workers
         variable n_adlb_servers
 
-        set n_engines $engines
-        set n_workers [ expr {[ adlb::size ] - $servers - $engines} ]
-=======
-    proc setup_mode { servers } {
-
-        variable n_workers
-        variable n_adlb_servers
-
         set n_workers [ expr {[ adlb::size ] - $servers } ]
->>>>>>> cd17d1ab
         set n_adlb_servers $servers
 
         variable mode
@@ -164,32 +133,14 @@
     }
 
     proc assert_sufficient_procs { } {
-<<<<<<< HEAD
-        if { [ adlb::size ] < 3 } {
-            error "Too few Turbine processes specified by user:\
-                    [adlb::size], must be at least 3"
-=======
         if { [ adlb::size ] < 2 } {
             error "Too few Turbine processes specified by user:\
                     [adlb::size], must be at least 2"
->>>>>>> cd17d1ab
         }
     }
 
     proc log_rank_layout { } {
 
-<<<<<<< HEAD
-        variable n_engines
-        variable n_workers
-        variable n_adlb_servers
-
-        set first_worker $n_engines
-        set first_server [ expr [adlb::size] - $n_adlb_servers ]
-        set last_worker  [ expr $first_server - 1 ]
-        set last_server  [ expr [adlb::size] - 1 ]
-        log [ cat "ENGINES: $n_engines" \
-                  "RANKS: 0 - [ expr $first_worker - 1 ]" ]
-=======
         variable n_workers
         variable n_adlb_servers
 
@@ -197,7 +148,6 @@
         set first_server [ expr [adlb::size] - $n_adlb_servers ]
         set last_worker  [ expr $first_server - 1 ]
         set last_server  [ expr [adlb::size] - 1 ]
->>>>>>> cd17d1ab
         log [ cat "WORKERS: $n_workers" \
                   "RANKS: $first_worker - $last_worker" ]
         log [ cat "SERVERS: $n_adlb_servers" \
@@ -222,37 +172,21 @@
         }
     }
 
-<<<<<<< HEAD
-    proc enter_mode { rules engine_startup } {
-        global tcl_version
-        if { $tcl_version >= 8.6 } {
-          try {
-            enter_mode_unchecked $rules $engine_startup
-=======
     proc enter_mode { rules startup_cmd } {
         global tcl_version
         if { $tcl_version >= 8.6 } {
           try {
             enter_mode_unchecked $rules $startup_cmd
->>>>>>> cd17d1ab
           } trap {TURBINE ERROR} {msg} {
               turbine::abort $msg
           }
         } else {
-<<<<<<< HEAD
-          enter_mode_unchecked $rules $engine_startup
-=======
           enter_mode_unchecked $rules $startup_cmd
->>>>>>> cd17d1ab
         }
     }
 
     # Inner function without error trapping
-<<<<<<< HEAD
-    proc enter_mode_unchecked { rules engine_startup } {
-=======
     proc enter_mode_unchecked { rules startup_cmd } {
->>>>>>> cd17d1ab
         variable mode
         switch $mode {
             SERVER  { adlb::server }
@@ -265,19 +199,11 @@
     # I.e. that shouldn't include a stacktrace
     proc turbine_error { msg } {
         global tcl_version
-<<<<<<< HEAD
-      if { $tcl_version >= 8.6 } {
-        throw {TURBINE ERROR} $msg
-      } else {
-        error $msg
-      }
-=======
         if { $tcl_version >= 8.6 } {
             throw {TURBINE ERROR} $msg
         } else {
             error $msg
         }
->>>>>>> cd17d1ab
     }
 
     # Turbine logging contains string values (possibly long)
