--- conflicted
+++ resolved
@@ -18,11 +18,6 @@
 # TODO: Need some Turbine tests for this
 
 namespace eval turbine {
-<<<<<<< HEAD
-    namespace export get_file_status get_file_path is_file_mapped \
-                     filename2 copy_file close_file file_read file_write \
-                     swift_filename
-=======
     namespace export get_file_status get_file_path is_file_mapped       \
         allocate_file                                                   \
         set_filename_val get_filename_val                               \
@@ -68,7 +63,6 @@
         return [ adlb::create $id file $read_refcount \
                               $write_refcount $permanent ]
     }
->>>>>>> cd17d1ab
 
     # Handles files that are input to a builtin function
     # Increments reference count to avoid file deletion
@@ -79,17 +73,12 @@
         set result [ lindex $file_handle 0 ]
         return $result
     }
-<<<<<<< HEAD
-
-    # Extract file status future from handle
-=======
     
     proc get_file_td { file_handle } {
       return [ dict get $file_handle file ]
     }
 
     # Extract file status handle from file handle
->>>>>>> cd17d1ab
     proc get_file_status { file_handle } {
       # Create handle for subscript of struct variable
       return [ get_file_td $file_handle ]
@@ -476,18 +465,6 @@
         lset v 1 $new_refcount
     }
 
-    proc incr_local_file_refcount { varname levels } {
-        upvar $levels $varname v
-        set old_refcount [ lindex $v 1 ]
-        set new_refcount [ expr {$old_refcount + 1} ]
-
-        if [ expr $old_refcount <= 0  ] {
-          error "Trying to increment reference count from zero or negative: \
-                    [ local_file_path $v ]"
-        }
-        lset v 1 $new_refcount
-    }
-
     proc decr_local_file_refcount { varname } {
         upvar 1 $varname v
         set new_refcount [ expr {[ lindex $v 1 ] - 1} ]
