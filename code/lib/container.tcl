# Copyright 2013 University of Chicago and Argonne National Laboratory
#
# Licensed under the Apache License, Version 2.0 (the "License");
# you may not use this file except in compliance with the License.
# You may obtain a copy of the License at
#
#     http://www.apache.org/licenses/LICENSE-2.0
#
# Unless required by applicable law or agreed to in writing, software
# distributed under the License is distributed on an "AS IS" BASIS,
# WITHOUT WARRANTIES OR CONDITIONS OF ANY KIND, either express or implied.
# See the License for the specific language governing permissions and
# limitations under the License

# Turbine builtin container operations

# Rule debug token conventions:
#  1) Use shorthand notation from Turbine Internals Guide
#  2) Preferably, just specify output TDs.  Input TDs are reported by
#     the WAITING TRANSFORMS list and the rule debugging lines

namespace eval turbine {
    namespace export container_f_get container_f_insert
    namespace export c_f_lookup deeprule
    namespace export swift_array_build

    namespace import ::turbine::c::create_nested \
                     ::turbine::c::create_nested_bag

    # build integer keyed array by inserting items into a container
    # starting at 0
    # write_decr: decrement writers count
    # args: type of array values, passed to adlb::store
    proc array_build { c vals write_decr args } {
      set kv_dict [ dict create ]
      set i 0
      foreach val $vals {
        dict append kv_dict $i $val
        incr i
      }
      array_kv_build $c $kv_dict $write_decr integer {*}$args
    }

    proc swift_array_build { elems var_type } { 
        set n [ llength $elems ]
<<<<<<< HEAD
        log "swift_array_build: <$c> elems: $n var_type: $var_type"

        if [ string equal $var_type "file" ] {
            set L [ list ] 
            # Mass create filename tds.  Requires 2 initial read refcounts
            if { $n > 0 } {
              set filename_tds [ adlb::multicreate {*}[ lrepeat \
                                      $n [ list string 2 ] ] ]
            } else {
              # Avoid lrepeat not support 0 repeats in tcl < 8.6
              set filename_tds [ list ]
            }
            set type "file_ref"
            for { set i 0 } { $i < $n } { incr i } { 
                set elem [ lindex $elems $i ] 
                set filename_td [ lindex $filename_tds $i ]
                store_string $filename_td $elem
                turbine::allocate_file2 td $filename_td 1 0
                lappend L $td
            }
        } else { 
            set type "ref"
            if { $n > 0 } {
              set L [ adlb::multicreate {*}[ lrepeat $n [ list $type ] ] ]
            } else {
              # Avoid lrepeat not support 0 repeats in tcl < 8.6
              set L [ list ]
            }
            for { set i 0 } { $i < $n } { incr i } { 
                set elem [ lindex $elems $i ] 
                set td [ lindex $L $i ]
                adlb::store $td $var_type $elem
            }            
        }
        array_build $c $L 1 $type
=======
        log "swift_array_build: elems: $n var_type: $var_type"

        if { $var_type == "file" } {
            set result [ dict create ] 
            set type "file_ref"
            for { set i 0 } { $i < $n } { incr i } { 
                set elem [ lindex $elems $i ] 
                
                dict append result $i [ create_local_file_ref $elem 1 ]
            }
        } else { 
            set result [ dict create ]
            for { set i 0 } { $i < $n } { incr i } { 
                set elem [ lindex $elems $i ] 
                dict append result $i $elem
            }
        }
>>>>>>> cd17d1ab
    }

    # build array by inserting items into a container starting at 0
    # write_decr: decrement writers count
    # key_type: array key type
    # args: type of array values, passed to adlb::store
    proc array_kv_build { c kv_dict write_decr key_type args } {
      log "array_kv_build: <$c> [ dict size $kv_dict ] elems, write_decr $write_decr"
      adlb::store $c container $key_type {*}$args $kv_dict $write_decr
    }

    # build array from values
    # write_decr: decrement writers count
    # key_type: array key type
    # args: type of array values, passed to adlb::store
    proc array_kv_build2 { c kv_dict write_decr key_type args } {
      set n [ dict size $kv_dict ]
      set typel $args
      # Add decr to list
      lappend typel 1 1
      
      if { $n > 0 } {
        set elems [ adlb::multicreate {*}[ lrepeat $n $typel ] ]
      } else {
        # Avoid lrepeat not support 0 repeats in tcl < 8.6
        set elems [ list ]
<<<<<<< HEAD
      }
      log "array_kv_build2: <$c> [ dict size $kv_dict ] elems, write_decr $write_decr"
      set kv_dict2 [ dict create ]
      set i 0
      dict for { key val } $kv_dict {
        set elem [ lindex $elems $i ]
        adlb::store $elem $val_type $val
        dict append kv_dict2 $key $elem
        incr i
      }
=======
      }
      log "array_kv_build2: <$c> [ dict size $kv_dict ] elems, write_decr $write_decr"
      set kv_dict2 [ dict create ]
      set i 0
      dict for { key val } $kv_dict {
        set elem [ lindex $elems $i ]
        adlb::store $elem $val_type $val
        dict append kv_dict2 $key $elem
        incr i
      }
>>>>>>> cd17d1ab
      array_kv_build $c $kv_dict2 $write_decr $key_type {*}$args
    }
    
    
    # build multiset by inserting items into a container starting at 0
    # write_decr: decrement writers count
    # args: type of multiset elems, passed to adlb::store
    proc multiset_build { ms elems write_decr args } {
      set n [ llength $elems ]
      log "multiset_build: <$ms> $n elems, write_decr $write_decr"
      adlb::store $ms multiset {*}$args $elems $write_decr
    }
    
<<<<<<< HEAD
    proc type_create_slice { outer_type type_list start_pos } {
      switch $outer_type {
        container {
          # Include key and value types
          return [ lrange $type_list $start_pos [ expr {$start_pos + 2} ] ]
        }
        multiset {
          # Include value type
          return [ lrange $type_list $start_pos [ expr {$start_pos + 1} ] ]
=======
    proc type_create_slice { type_list pos } {
      set outer_type [ lindex $type_list $pos ]
      switch $outer_type {
        container {
          # Include key and value types
          return [ lrange $type_list $pos [ expr {$pos + 2} ] ]
        }
        multiset {
          # Include value type
          return [ lrange $type_list $pos [ expr {$pos + 1} ] ]
>>>>>>> cd17d1ab
        }
        default {
          return [ list $outer_type ]
        }
      }
    }

    # Recursively build a nested ADLB structure with containers/multisets/etc
    # types: list of types from outer to inner. 
    #        key/value types are both included in list
    # types_pos: current position in types list
    proc build_rec { id cval types {types_pos 0} {write_decr 1}} {
      log "build_rec: <$id>"
      set outer_type [ lindex $types $types_pos ]
      
      # If there are more than two entries left in the type list
      # (the leaf type, and another container type), we will
      # recurse to handle that.
      
      switch $outer_type {
        container {
          set n [ dict size $cval ]
          set key_type_pos [ expr {$types_pos + 1} ]
          set key_type [ lindex $types $key_type_pos ]
          set val_type_pos [ expr {$types_pos + 2} ]
          set val_type [ lindex $types $val_type_pos ]
<<<<<<< HEAD
          # appropriate slice of types depending on value type
          set create_types [ type_create_slice $val_type $types $val_type_pos ]
          # initial refcounts
          lappend create_types 1 1
          if { $n > 0 } {
            set val_ids [ adlb::multicreate {*}[ lrepeat $n $create_types ] ]
          } else {
            # Avoid lrepeat not support 0 repeats in tcl < 8.6
            set val_ids [ list ]
          }
          set val_dict [ dict create ]

          set i 0
          dict for { key val } $cval {
            set val_id [ lindex $val_ids $i ]

            # build inner data structure
            build_rec $val_id $val $types $val_type_pos 1
            
            dict append val_dict $key $val_id
            incr i
          }
          # Store values all at once
          adlb::store $id container $key_type ref $val_dict $write_decr
=======
          # TODO: check if val_type is ref
         
          switch $val_type {
            ref -
            file_ref {
              # Refs must be handled by creating inner TDs
              # appropriate slice of types depending on type
              set create_types [ type_create_slice $types \
                                      [ expr {$val_type_pos + 1} ] ]
              # initial refcounts
              lappend create_types 1 1
              if { $n > 0 } {
                set val_ids [ adlb::multicreate {*}[ lrepeat $n \
                                                      $create_types ] ]
              } else {
                # Avoid lrepeat not support 0 repeats in tcl < 8.6
                set val_ids [ list ]
              }
              set val_dict [ dict create ]

              set i 0
              dict for { key val } $cval {
                set val_id [ lindex $val_ids $i ]

                # build inner data structure
                build_rec $val_id $val $types [ expr {$val_type_pos + 1 } ] 1
                
                dict append val_dict $key $val_id
                incr i
              }
            }
            default {
              # Not a ref: data stored directly in dict
              set val_dict $cval
            }
          }
          # Store values all at once
          adlb::store $id container $key_type $val_type $val_dict $write_decr
>>>>>>> cd17d1ab
        }
        multiset {
          set n [ llength $cval ]
          set val_type_pos [ expr {$types_pos + 1} ]
          set val_type [ lindex $types $val_type_pos ]
<<<<<<< HEAD
          # appropriate slice of types depending on value type
          set create_types [ type_create_slice $val_type $types $val_type_pos ]
          # initial refcounts
          lappend create_types 1 1
          if { $n > 0 } {
            set val_ids [ adlb::multicreate {*}[ lrepeat $n $create_types ] ]
          } else {
            # Avoid lrepeat not support 0 repeats in tcl < 8.6
            set val_ids [ list ]
          }

          set i 0
          foreach val $cval {
            set val_id [ lindex $val_ids $i ]

            # build inner data structure
            build_rec $val_id $val $types $val_type_pos 1

            incr i
          }
          # Store values all at once
          adlb::store $id multiset ref $val_ids $write_decr
=======
          switch $val_type {
            ref -
            file_ref {
              # Refs must be handled by creating inner TDs
              # appropriate slice of types depending on type
              set create_types [ type_create_slice $types \
                                      [ expr {$val_type_pos + 1} ] ]
              # initial refcounts
              lappend create_types 1 1
              if { $n > 0 } {
                set val_list [ adlb::multicreate {*}[ lrepeat $n $create_types ] ]
              } else {
                # Avoid lrepeat not support 0 repeats in tcl < 8.6
                set val_list [ list ]
              }

              set i 0
              foreach val $cval {
                set val_id [ lindex $val_list $i ]

                # build inner data structure
                build_rec $val_id $val $types [ expr {$val_type_pos + 1 } ] 1

                incr i
              }
            }
            default {
              set val_list $cval
            }
          }
          # Store values all at once
          adlb::store $id multiset $val_type $val_list $write_decr
>>>>>>> cd17d1ab
        }
        default {
          if [ expr {$types_pos + 1 == [ llength $types ]} ] {
            # Don't need to recurse: just store
            adlb::store $id $outer_type $cval
          } else {
            error "Expected container type to enumerate: $outer_type"
          }
        }
      }
    }

    # Just like adlb::container_reference but add logging
    # Note that container_reference always consumes a read reference count
    proc container_reference { c i r type } {
        log "creating reference: <$c>\[\"$i\"\] <- <*$r> ($type)"
        adlb::container_reference $c $i $r $type
    }

    # Same as container_lookup, but fail if item does not exist
    # deprecated: container_lookup now checks
    proc container_lookup_checked { c i } {
        return [ container_lookup $c $i ]
    }

    # CFRI
    # When i is closed, set d := c[i] (by value copy)
    # d: the destination, an integer
    # inputs:
    # c: the container
    # i: the subscript (any type)
    proc c_f_retrieve_integer { d c i } {
        rule $i "c_f_retrieve_integer_body $d $c $i" \
            name "CFRI-$c-$i"
    }

    proc c_f_retrieve_integer_body { d c i } {
        set s [ retrieve_decr $i ]
        set t [ container_lookup $c $s ]
        if { $t == 0 } {
            error "lookup failed: c_f_retrieve <$c>\[$s\]"
        }
        set value [ retrieve_integer $t ]
        store_integer $d $value
    }

    # CFI
    # When i is closed, set c[i] := d (by insertion)
    # inputs:
    # c: the container
    # i: the subscript (any type)
    # d: the data
    # t: the type
    # outputs: ignored.  To block on this, use turbine::reference
    # Note: assume slot kept open by other process
    proc c_f_insert { c i d t {write_refcount_decrs 1} {write_refcount_incr 1}} {
        nonempty c i t d

        if { $write_refcount_incr } {
            write_refcount_incr $c
        }

        rule $i [ list turbine::c_f_insert_body $c $i $d $t $write_refcount_decrs ] \
            name "CFI-$c-$i"
    }
    proc c_f_insert_body { c i d t write_refcount_decrs } {
        set s [ retrieve_decr $i ]
        container_insert $c $s $d $t $write_refcount_decrs
    }

    # CFIR
    # When i and r are closed, set c[i] := *(r)
    # inputs: c i r t
    # r: a reference to a turbine ID
    proc c_f_insert_r { c i r t {write_refcount_decrs 1} {write_refcount_incr 1}} {
        nonempty c i r t

        if { $write_refcount_incr } {
            write_refcount_incr $c
        }

        rule "$i $r" \
            "c_f_insert_r_body $c $i $r $t $write_refcount_decrs" \
            name "CFIR-$c-$i"
    }

    proc c_f_insert_r_body { c i r t write_refcount_decrs } {
        set t1 [ retrieve_decr $i ]
        set d [ adlb::acquire_ref $r $t 1 1 ]
        container_insert $c $t1 $d $t $write_refcount_decrs
    }

    # CVIR
    # When r is closed, set c[i] := *(r)
    # inputs: c i r t
    # i: an integer which is the index to insert into
    # r: a reference to a turbine ID
    proc c_v_insert_r { c i r t {write_refcount_decrs 1} {write_refcount_incr 1}} {
        nonempty c i r t

        if { $write_refcount_incr } {
            write_refcount_incr $c
        }

        rule $r "c_v_insert_r_body $c $i $r $t $write_refcount_decrs" \
            name "container_deref_insert-$c-$i"
    }

    proc c_v_insert_r_body { c i r t write_refcount_decrs } {
        set d [ adlb::acquire_ref $r $t 1 1 ]
        # Refcount from reference passed to container
        container_insert $c $i $d $t $write_refcount_decrs
    }

    # Immediately insert data into container without affecting open slot count
    # c: the container
    # i: the subscript
    # d: the data
    # outputs: ignored.
    proc container_immediate_insert { c i d t {drops 0} } {
        # write_refcount_incr $c
        container_insert $c $i $d $t $drops
    }

    # CFL
    # When i is closed, get a reference on c[i] in TD r
    # Thus, you can block on r and be notified when c[i] exists
    # r is an integer.  The value of r is the TD of c[i]
    # inputs: c i r adlb_type
    # outputs: None.  You can block on d with turbine::dereference
    # c: the container
    # i: the subscript (any type)
    # r: the reference TD
    # ref_type: internal representation type for reference
    proc c_f_lookup { c i r ref_type } {
        debug "CFL: <$c>\[<$i>\] <- <*$r>"

        rule $i "c_f_lookup_body $c $i $r $ref_type" \
            name "CFL-$c-$i"
    }
    proc c_f_lookup_body { c i r ref_type } {
        debug "f_reference_body: <$c>\[<$i>\] <- <*$r>"
        set t1 [ retrieve_decr $i ]
        debug "f_reference_body: <$c>\[$t1\] <- <$r>"
        container_reference $c $t1 $r $ref_type
    }

    # DRI
    # When reference r is closed, copy its (integer) value in v
    proc dereference_integer { v r } {
        rule $r "dereference_integer_body $v $r" \
            name "DRI-$v-$r"
    }
    proc dereference_integer_body { v r } {
        # Get the TD from the reference
        set id [ adlb::acquire_ref $r ref 1 1 ]
        copy_integer $v $id
    }

    # DRV
    # When reference r is closed, set v
    proc dereference_void { v r } {
        rule $r "dereference_void_body $v $r" \
            name "DRV-$v-$r"
    }
    proc dereference_void_body { v r } {
        set id [ adlb::acquire_ref $r ref 1 1 ]
        copy_void $v $id
    }

    # DRF
    # When reference r is closed, copy its (float) value into v
    proc dereference_float { v r } {
        rule $r "dereference_float_body $v $r" \
            name "DRF-$v-$r"
    }

    proc dereference_float_body { v r } {
        # Get the TD from the reference
        set id [ adlb::acquire_ref $r ref 1 1 ]
        copy_float $v $id
    }

    # DRS
    # When reference r is closed, copy its (string) value into v
    proc dereference_string { v r } {
        rule $r "dereference_string_body $v $r" \
            name "DRS-$v-$r"
    }
    proc dereference_string_body { v r } {
        set id [ adlb::acquire_ref $r ref 1 1 ]
        copy_string $v $id
    }

    # DRB
    # When reference r is closed, copy blob to v
    proc dereference_blob { v r } {
        rule $r "dereference_blob_body $v $r" \
            name "DRB-$v-$r"
    }
    proc dereference_blob_body { v r } {
        set id [ adlb::acquire_ref $r ref 1 1 ]
        copy_blob [ list $v ] [ list $id ]
    }

    # CRVL
    # When reference cr is closed, store d = (*cr)[i]
    # Blocks on cr
    # inputs: cr i d d_type
    #       cr is a reference to a container
    #       i is a literal int
    #       d is the destination ref
    #       d_type is the turbine type name for representation of d
    # outputs: ignored
    proc cr_v_lookup { cr i d d_type } {
        log "creating reference: <*$cr>\[$i\] <- <*$d>"

        rule $cr "cr_v_lookup_body $cr $i $d $d_type" \
            name "CRVL-$cr"
    }

    proc cr_v_lookup_body { cr i d d_type } {
        # When this procedure is run, cr should be set and
        # i should be the literal index
        set c [ adlb::acquire_ref $cr ref 1 1 ]
        container_reference $c $i $d $d_type
    }

    # CRFL
    # When reference cr is closed, store d = (*cr)[i]
    # Blocks on cr and i
    # inputs:
    #       cr: reference to container
    #       i:  subscript (any type)
    #       d is the destination ref
    #       d_type is the turbine type name for representation of d
    # outputs: ignored
    proc cr_f_lookup { cr i d d_type } {
        rule "$cr $i" "cr_f_lookup_body $cr $i $d $d_type" \
            name "CRFL-$cr"
    }

    proc cr_f_lookup_body { cr i d d_type } {
        # When this procedure is run, cr and i should be set
        set c [ adlb::acquire_ref $cr ref 1 1 ]
        set t1 [ retrieve_decr $i ]
        container_reference $c $t1 $d $d_type
    }

    # CRFI
    # When reference r on c[i] is closed, store c[i][j] = d
    # Blocks on r and j
    # inputs: r j d
    # outputs: ignored
    proc cr_f_insert {cr j d t} {
        log "insert (future): <*$cr>\[<$j>\]=<$d>"

        rule "$cr $j" "cr_f_insert_body $cr $j $d $t" \
            name "CRFI-$cr"
    }
    proc cr_f_insert_body { cr j d t } {
        # s: The subscripted container
        set c [ adlb::acquire_write_ref $cr ref 1 1 1 ]
        set s [ retrieve_decr $j ]
        container_insert $c $s $d $t 1 1
        log "insert: (now) <$c>\[$s\]=<$d>"
    }

    # CRVI
    # When reference cr on c[i] is closed, store c[i][j] = d
    # Blocks on cr, j must be a tcl integer
    # inputs: r j d
    # outputs: ignored
    proc cr_v_insert { cr j d t } {
        rule "$cr" "cr_v_insert_body $cr $j $d $t" \
            name "CRVI-$cr-$j-$d"
    }
    proc cr_v_insert_body { cr j d t } {
        set c [ adlb::acquire_write_ref $cr ref 1 1 1 ]
        # insert and drop slot
        container_insert $c $j $d $t 1 1
    }

    # CRVIR
    # j: tcl integer index
    proc cr_v_insert_r { cr j dr t } {
        rule [ list $cr $dr ] \
            "cr_v_insert_r_body $cr $j $dr $t" \
            name "CRVIR"
    }
    proc cr_v_insert_r_body { cr j dr t } {
        set c [ adlb::acquire_write_ref $cr ref 1 1 1 ]
        set d [ adlb::acquire_ref $dr $t 1 1 ]
        container_insert $c $j $d $t 1 1
    }

    proc cr_f_insert_r { cr j dr t } {
        rule [ list $cr $j $dr ] \
            "cr_f_insert_r_body $cr $j $dr $t" \
            name "CRFIR"
    }
    proc cr_f_insert_r_body { cr j dr t } {
        set c [ adlb::acquire_write_ref $cr ref 1 1 1 ]
        set d [ adlb::acquire_ref $dr $t 1 1 ]
        set jval [ retrieve_decr $j ]
        # Insert and drop refcounts we acquired
        container_insert $c $jval $d $t 1 1
    }

    # CVC
    # Create container c[i] inside of container c
    # c[i] may already exist, if so, that's fine
    proc c_v_create { c i key_type val_type {caller_read_ref 0} \
                {caller_write_ref 0} {decr_write 0} {decr_read 0}} {
      return [ create_nested $c $i $key_type $val_type \
                        $caller_read_ref $caller_write_ref \
                        $decr_write $decr_read ]
    }

    # CVCB
    # Create bag c[i] inside of container c
    # c[i] may already exist, if so, that's fine
    proc c_v_create_bag { c i val_type {caller_read_ref 0} \
                {caller_write_ref 0} {decr_write 0} {decr_read 0}} {
      return [ create_nested_bag $c $i $val_type \
                        $caller_read_ref $caller_write_ref \
                        $decr_write $decr_read ]
    }


    # CFC
    # puts a reference to a nested container at c[i]
    # into reference variable r.
    # i: an integer future
    proc c_f_create { r c i key_type val_type {decr_write 1} {decr_read 0}} {
        rule $i "c_f_create_body $r $c $i $key_type $val_type $decr_write $decr_read" \
            name "CFC-$r"
    }

    # Create container at c[i]
    # Set r, a reference TD on c[i]
    proc c_f_create_body { r c i key_type val_type decr_write decr_read } {

        debug "c_f_create: $r $c\[$i\] $key_type $val_type"

        set s [ retrieve_decr $i ]
        # Acquire 1 read & 1 write refcount for container
        set res [ create_nested $c $s $key_type $val_type 1 1 $decr_write $decr_read ]
        store_rw_ref $r $res
    }

    # Create container at c[i]
    # Set r, a reference TD on (cr*)[i]
    proc cr_v_create { r cr i key_type val_type } {
        rule "$cr" \
          "cr_v_create_body $r $cr $i $key_type $val_type" \
           name crvc
    }

    proc cr_v_create_body { r cr i key_type val_type } {
        set c [ adlb::acquire_write_ref $cr ref 1 1 1 ]
        # Transfer 1 read & write refcount to ref
        set res [ create_nested $c $i $key_type $val_type 1 1 1 1 ]
        store_rw_ref $r $res
    }

    # Create container at c[i]
    # Set r, a reference TD on (cr*)[i]
    proc cr_f_create { r cr i key_type val_type} {
        rule "$cr $i" "cr_f_create_body $r $cr $i $key_type $val_type" \
           name crfc
    }

    proc cr_f_create_body { r cr i key_type val_type } {
        set c [ adlb::acquire_write_ref $cr ref 1 1 1 ]
        set s [ retrieve_decr $i ]
        # Transfer 1 read & write refcount to ref
        set res [ create_nested $c $s $key_type $val_type 1 1 1 1 ]
        store_rw_ref $r $res
    }

    # When container is closed, concatenate its keys in result
    # container: The container to read
    # result: A string
    proc enumerate { result container } {
        rule $container \
            "enumerate_body $result $container" \
            name "enumerate-$result-$container"
    }

    proc enumerate_body { result container } {
        set s [ container_list $container ]
        store_string $result $s
    }

    # When container is closed, count the members
    # result: a turbine integer
    proc container_size { result container } {
        rule $container "container_size_body $result $container"
    }

    proc container_size_body { result container } {
        set sz [ adlb::container_size $container 1 ]
        store_integer $result $sz
    }

    proc container_size_local { container {read_decr 0} } {
      return [ adlb::container_size $container $read_decr ]
    }

    # When container c and integer i are closed,
    #        return whether exists c[i]
    # result: a turbine integer, 0 if not present, 1 if true
    proc contains { result inputs } {
        set c [ lindex $inputs 0 ]
        set i [ lindex $inputs 1 ]
        rule "$c $i" "contains_body $result $c $i" \
            name "contains-$result-$c-$i"
    }

    proc contains_body { result c i } {
        set i_val [ turbine::retrieve_decr $i ]
        store_integer $result [ adlb::exists_sub $c $i_val 1 ]
    }

    # Dereference a struct reference, then copy out a struct member
    proc structref_reference { structr subscript result type } {
        rule  "$structr" \
            "structref_reference_body $structr $subscript $result $type" \
            name "structref_reference-$structr-$subscript"
    }

    proc structref_reference_body { structr subscript result type } {
        set struct [ adlb::acquire_ref $structr ref 1 1 ]
        adlb::struct_reference $struct $subscript $result $type
    }

    # Wait, recursively for container contents
    # Supports plain futures and files
    # inputs: list of tds to wait on
    # nest_levels: list corresponding to inputs with nesting level
    #             of containers
    # base_types: type of data in innermost of containers
    # action: command to execute when closed
    # args: additional keyword args (same as rule)
    proc deeprule { inputs nest_levels base_types action args } {
      # signals: list of variables that must be closed to signal deep closing
      # allocated_signals: signal variables that were allocated
      set signals [ list ]
      set allocated_signals [ list ]
      check { [ llength $inputs ] == [ llength $nest_levels ] } \
        "deeprule: list lengths do not agree: inputs and nest_levels"
      check { [ llength $inputs ] == [ llength $base_types ] } \
        "deeprule: list lengths do not agree: inputs and base_types"
      set i 0
      foreach input $inputs {
        set base_type [ lindex $base_types $i ]
        set nest_level [ lindex $nest_levels $i ]
        check { $nest_level >= 0 } \
            "deeprule: negative nest_level: $nest_level"
        if { $nest_level == 0 } {
          # Just need to wait on right thing
          switch $base_type {
            case file_ref {
              lappend signals [ get_file_status $input ]
            }
            case ref {
              lappend signals $input
            }
            default {
              # Assume don't need to wait
            }
          }
        } else {
          # Wait for deep close of container
          # Use void variable to signal recursive container closing
          set signal [ allocate void ]
          lappend signals $signal
          # make sure cleaned up later
          lappend allocated_signals $signal
          container_deep_wait $input $nest_level $base_type $signal
        }
        incr i
      }

      # Once all signals closed, run finalizer
      rule $signals \
          "deeprule_action \"$allocated_signals\" \"$action\"" \
          {*}$args
    }

    proc deeprule_action { allocated_signals action } {
        deeprule_finish {*}$allocated_signals
        eval $action
    }

    # Check for container contents being closed and once true,
    # set signal
    # Called after container itself is closed
    proc container_deep_wait { container nest_level base_type signal } {

        debug "container_deep_wait: $container $nest_level"
        if { $nest_level == 1 } {
            switch $base_type {
              ref -
              file_ref {
                # Need to 
                set action [ list container_deep_wait_continue $container \
                                      0 -1 $nest_level $base_type $signal ]
              }
              default {
                set action "store_void $signal"
              }
            }
            
        } else {
            set action [ list container_rec_deep_wait $container \
                                  $nest_level $base_type $signal ]
        }
        # Execute action after container is closed
        rule $container $action
    }

    proc container_deep_wait_continue { container progress n
                                        nest_level base_type signal } {
      set MAX_CHUNK_SIZE 64
      # TODO: could divide and conquer instead of doing linear search
      if { $n == -1 } {
        set n [ adlb::container_size $container ]
      }
      while { $progress < $n } {
        set chunk_size [ expr {min($MAX_CHUNK_SIZE, $n - $progress)} ]
        set members [ adlb::enumerate $container members \
                                      $chunk_size $progress ]
        foreach member $members {
          switch $base_type {
            file_ref {
              set td [ get_file_status $member ]
            }
            ref {
              set td $member
            }
            default {
              error "Don't know how to wait on type: $base_type"
            }
          }
          if { [ adlb::closed $td ] } {
            incr progress
          } else {
            # Suspend execution until next item closed
            rule $td [ list container_deep_wait_continue $container \
                          $progress $n $nest_level $base_type $signal ]
            return
          }
        }
      }
      # Finished
      log "Container <$container> deep closed"
      store_void $signal
    }

    proc container_rec_deep_wait { container nest_level base_type signal } {
      set inner_signals [ list ]

      set members [ adlb::enumerate $container members all 0 ]
      if { [ llength $members ] == 0 } {
        # short-circuit
        store_void $signal
        return
      } elseif { [ llength $members ] == 1 } {
        # skip allocating new signal
        set inner [ lindex $members 0 ]
        container_deep_wait $inner [ expr {$nest_level - 1} ] $base_type \
                            $signal
      } else {
        foreach inner $members {
          set inner_signal [ allocate void ]
          lappend inner_signals $inner_signal
          container_deep_wait $inner [ expr {$nest_level - 1} ] $base_type \
                            $inner_signal
        }
        rule $inner_signals \
            "deeprule_fire_signal \"$inner_signals\" $signal"
      }
    }

    proc deeprule_fire_signal { inner_signals signal } {
        debug "deeprule_fire_signal: $inner_signals $signal"
        deeprule_finish {*}$inner_signals
        store_void $signal
    }

    # Cleanup allocated things for
    # Decrement references for signals
    proc deeprule_finish { args } {
        log "deeprule_finish: $args"
        foreach signal $args {
            read_refcount_decr $signal
        }
    }

    # Given an ADLB container/bag/etc, retrieve values of everything
    # inside container.  Unpack into a dict or list as appropriate
    # types: list of nested types, from outer container to inner value
    #
    # E.g. valid type lists would be:
    # container int
    # container ref int
    # multiset container int
    #
    # Consumes read refcounts from outer container



    proc enumerate_rec { container types {depth 0} {read_decr 0}} {
      set container_type [ lindex $types $depth ]
      set member_type [ lindex $types [ expr {$depth + 1} ] ]

      # If there is a ref type, followed by another type, we will
      # recurse to handle that.
      set ref_value [ string equal $member_type ref ]
      if { $ref_value } {
        set ref_root_type [ lindex $types [ expr {$depth + 1} ] ]
        if { $ref_root_type == "container" || \
             $ref_root_type == "multiset" } {
          set recurse 1
        } else {
          set recurse 0
          set member_ref_type [ lindex $types [ expr {$depth + 2} ] ]
        }
      }
      
      switch $container_type {
        container {
<<<<<<< HEAD
          set vals [ adlb::enumerate $container dict all 0 0 ]
          if { $recurse } {
=======
          if { $ref_value } {
            set vals [ adlb::enumerate $container dict all 0 0 ]
>>>>>>> cd17d1ab
            set result_dict [ dict create ]

            if { $recurse } {
              dict for { key subcontainer } $vals {
                dict append result_dict $key [ enumerate_rec $subcontainer \
                      $types [ expr {$depth + 2} ] 0 ]
              }
            } else {
              # Optimization: do multiget on references
              set result_dict [ multi_retrieve_kv $vals CACHED 0 \
                                $member_ref_type ]
            }
<<<<<<< HEAD
            set rv $result_dict
          } else {
            set rv [ multi_retrieve_kv $vals CACHED $member_type ]
          }
        }
        multiset {
          set vals [ adlb::enumerate $container members all 0 0 ]
          if { $recurse } {
=======
            # Decrement here to avoid freeing contents
            read_refcount_decr $container $read_decr
            return $result_dict
          } else {
            return [ adlb::enumerate $container dict all 0 $read_decr ]
          }
        }
        multiset {
          if { $ref_value } {
            set vals [ adlb::enumerate $container members all 0 0 ]
>>>>>>> cd17d1ab
            set result_list [ list ]
            if { $recurse } {
              foreach subcontainer $vals {
                lappend result_dict [ enumerate_rec $subcontainer \
                                      $types [ expr {$depth + 2} ] 0 ]
              }
            } else {
              # Optimization: do multiget on references
              set result_dict [ multi_retrieve $vals CACHED 0 \
                                $member_ref_type ]
            }
<<<<<<< HEAD
            set rv $result_list
          } else {
            set rv [ multi_retrieve $vals CACHED $member_type ]
=======
            # Decrement here to avoid freeing contents
            read_refcount_decr $container $read_decr
            return $result_dict
          } else {
            return [ adlb::enumerate $container members all 0 $read_decr ]
>>>>>>> cd17d1ab
          }
        }
        default {
          error "Expected container type to enumerate: $container_type"
        }
      }
      
      # Decrement at end to avoid freeing members
      adlb::read_refcount_decr $container $read_decr
      return $rv
    }
}

# Local Variables:
# mode: tcl
# tcl-indent-level: 4
# End:<|MERGE_RESOLUTION|>--- conflicted
+++ resolved
@@ -43,43 +43,6 @@
 
     proc swift_array_build { elems var_type } { 
         set n [ llength $elems ]
-<<<<<<< HEAD
-        log "swift_array_build: <$c> elems: $n var_type: $var_type"
-
-        if [ string equal $var_type "file" ] {
-            set L [ list ] 
-            # Mass create filename tds.  Requires 2 initial read refcounts
-            if { $n > 0 } {
-              set filename_tds [ adlb::multicreate {*}[ lrepeat \
-                                      $n [ list string 2 ] ] ]
-            } else {
-              # Avoid lrepeat not support 0 repeats in tcl < 8.6
-              set filename_tds [ list ]
-            }
-            set type "file_ref"
-            for { set i 0 } { $i < $n } { incr i } { 
-                set elem [ lindex $elems $i ] 
-                set filename_td [ lindex $filename_tds $i ]
-                store_string $filename_td $elem
-                turbine::allocate_file2 td $filename_td 1 0
-                lappend L $td
-            }
-        } else { 
-            set type "ref"
-            if { $n > 0 } {
-              set L [ adlb::multicreate {*}[ lrepeat $n [ list $type ] ] ]
-            } else {
-              # Avoid lrepeat not support 0 repeats in tcl < 8.6
-              set L [ list ]
-            }
-            for { set i 0 } { $i < $n } { incr i } { 
-                set elem [ lindex $elems $i ] 
-                set td [ lindex $L $i ]
-                adlb::store $td $var_type $elem
-            }            
-        }
-        array_build $c $L 1 $type
-=======
         log "swift_array_build: elems: $n var_type: $var_type"
 
         if { $var_type == "file" } {
@@ -97,7 +60,6 @@
                 dict append result $i $elem
             }
         }
->>>>>>> cd17d1ab
     }
 
     # build array by inserting items into a container starting at 0
@@ -124,7 +86,6 @@
       } else {
         # Avoid lrepeat not support 0 repeats in tcl < 8.6
         set elems [ list ]
-<<<<<<< HEAD
       }
       log "array_kv_build2: <$c> [ dict size $kv_dict ] elems, write_decr $write_decr"
       set kv_dict2 [ dict create ]
@@ -135,18 +96,6 @@
         dict append kv_dict2 $key $elem
         incr i
       }
-=======
-      }
-      log "array_kv_build2: <$c> [ dict size $kv_dict ] elems, write_decr $write_decr"
-      set kv_dict2 [ dict create ]
-      set i 0
-      dict for { key val } $kv_dict {
-        set elem [ lindex $elems $i ]
-        adlb::store $elem $val_type $val
-        dict append kv_dict2 $key $elem
-        incr i
-      }
->>>>>>> cd17d1ab
       array_kv_build $c $kv_dict2 $write_decr $key_type {*}$args
     }
     
@@ -160,17 +109,6 @@
       adlb::store $ms multiset {*}$args $elems $write_decr
     }
     
-<<<<<<< HEAD
-    proc type_create_slice { outer_type type_list start_pos } {
-      switch $outer_type {
-        container {
-          # Include key and value types
-          return [ lrange $type_list $start_pos [ expr {$start_pos + 2} ] ]
-        }
-        multiset {
-          # Include value type
-          return [ lrange $type_list $start_pos [ expr {$start_pos + 1} ] ]
-=======
     proc type_create_slice { type_list pos } {
       set outer_type [ lindex $type_list $pos ]
       switch $outer_type {
@@ -181,7 +119,6 @@
         multiset {
           # Include value type
           return [ lrange $type_list $pos [ expr {$pos + 1} ] ]
->>>>>>> cd17d1ab
         }
         default {
           return [ list $outer_type ]
@@ -208,32 +145,6 @@
           set key_type [ lindex $types $key_type_pos ]
           set val_type_pos [ expr {$types_pos + 2} ]
           set val_type [ lindex $types $val_type_pos ]
-<<<<<<< HEAD
-          # appropriate slice of types depending on value type
-          set create_types [ type_create_slice $val_type $types $val_type_pos ]
-          # initial refcounts
-          lappend create_types 1 1
-          if { $n > 0 } {
-            set val_ids [ adlb::multicreate {*}[ lrepeat $n $create_types ] ]
-          } else {
-            # Avoid lrepeat not support 0 repeats in tcl < 8.6
-            set val_ids [ list ]
-          }
-          set val_dict [ dict create ]
-
-          set i 0
-          dict for { key val } $cval {
-            set val_id [ lindex $val_ids $i ]
-
-            # build inner data structure
-            build_rec $val_id $val $types $val_type_pos 1
-            
-            dict append val_dict $key $val_id
-            incr i
-          }
-          # Store values all at once
-          adlb::store $id container $key_type ref $val_dict $write_decr
-=======
           # TODO: check if val_type is ref
          
           switch $val_type {
@@ -272,36 +183,11 @@
           }
           # Store values all at once
           adlb::store $id container $key_type $val_type $val_dict $write_decr
->>>>>>> cd17d1ab
         }
         multiset {
           set n [ llength $cval ]
           set val_type_pos [ expr {$types_pos + 1} ]
           set val_type [ lindex $types $val_type_pos ]
-<<<<<<< HEAD
-          # appropriate slice of types depending on value type
-          set create_types [ type_create_slice $val_type $types $val_type_pos ]
-          # initial refcounts
-          lappend create_types 1 1
-          if { $n > 0 } {
-            set val_ids [ adlb::multicreate {*}[ lrepeat $n $create_types ] ]
-          } else {
-            # Avoid lrepeat not support 0 repeats in tcl < 8.6
-            set val_ids [ list ]
-          }
-
-          set i 0
-          foreach val $cval {
-            set val_id [ lindex $val_ids $i ]
-
-            # build inner data structure
-            build_rec $val_id $val $types $val_type_pos 1
-
-            incr i
-          }
-          # Store values all at once
-          adlb::store $id multiset ref $val_ids $write_decr
-=======
           switch $val_type {
             ref -
             file_ref {
@@ -334,7 +220,6 @@
           }
           # Store values all at once
           adlb::store $id multiset $val_type $val_list $write_decr
->>>>>>> cd17d1ab
         }
         default {
           if [ expr {$types_pos + 1 == [ llength $types ]} ] {
@@ -969,13 +854,8 @@
       
       switch $container_type {
         container {
-<<<<<<< HEAD
-          set vals [ adlb::enumerate $container dict all 0 0 ]
-          if { $recurse } {
-=======
           if { $ref_value } {
             set vals [ adlb::enumerate $container dict all 0 0 ]
->>>>>>> cd17d1ab
             set result_dict [ dict create ]
 
             if { $recurse } {
@@ -988,16 +868,6 @@
               set result_dict [ multi_retrieve_kv $vals CACHED 0 \
                                 $member_ref_type ]
             }
-<<<<<<< HEAD
-            set rv $result_dict
-          } else {
-            set rv [ multi_retrieve_kv $vals CACHED $member_type ]
-          }
-        }
-        multiset {
-          set vals [ adlb::enumerate $container members all 0 0 ]
-          if { $recurse } {
-=======
             # Decrement here to avoid freeing contents
             read_refcount_decr $container $read_decr
             return $result_dict
@@ -1008,7 +878,6 @@
         multiset {
           if { $ref_value } {
             set vals [ adlb::enumerate $container members all 0 0 ]
->>>>>>> cd17d1ab
             set result_list [ list ]
             if { $recurse } {
               foreach subcontainer $vals {
@@ -1020,27 +889,17 @@
               set result_dict [ multi_retrieve $vals CACHED 0 \
                                 $member_ref_type ]
             }
-<<<<<<< HEAD
-            set rv $result_list
-          } else {
-            set rv [ multi_retrieve $vals CACHED $member_type ]
-=======
             # Decrement here to avoid freeing contents
             read_refcount_decr $container $read_decr
             return $result_dict
           } else {
             return [ adlb::enumerate $container members all 0 $read_decr ]
->>>>>>> cd17d1ab
           }
         }
         default {
           error "Expected container type to enumerate: $container_type"
         }
       }
-      
-      # Decrement at end to avoid freeing members
-      adlb::read_refcount_decr $container $read_decr
-      return $rv
     }
 }
 
