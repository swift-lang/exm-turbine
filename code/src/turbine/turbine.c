/*
 * Copyright 2013 University of Chicago and Argonne National Laboratory
 *
 * Licensed under the Apache License, Version 2.0 (the "License");
 * you may not use this file except in compliance with the License.
 * You may obtain a copy of the License at
 *
 *     http://www.apache.org/licenses/LICENSE-2.0
 *
 * Unless required by applicable law or agreed to in writing, software
 * distributed under the License is distributed on an "AS IS" BASIS,
 * WITHOUT WARRANTIES OR CONDITIONS OF ANY KIND, either express or implied.
 * See the License for the specific language governing permissions and
 * limitations under the License
 */

/**
 * turbine.c
 *
 *  Created on: May 4, 2011
 *      Author: wozniak
 *
 * TD means Turbine Datum, which is a variable id stored in ADLB
 * TR means TRansform, the in-memory record from a rule
 * */

#include <assert.h>
#include <stdio.h>
#include <stdlib.h>
#include <stdarg.h>
#include <string.h>

#include <stdint.h>
#include <inttypes.h>

#include <adlb.h>

#include <c-utils.h>
#include <list.h>
#include <log.h>
#include <tools.h>

#include "src/util/debug.h"

#include "turbine-version.h"
#include "cache.h"
#include "turbine.h"

MPI_Comm turbine_task_comm = MPI_COMM_NULL;

<<<<<<< HEAD
static size_t bitfield_size(int inputs);

// Check if input closed
static inline bool input_td_closed(transform *T, int i);
static inline void mark_input_td_closed(transform *T, int i);
static inline bool input_td_sub_closed(transform *T, int i);
static inline void mark_input_td_sub_closed(transform *T, int i);

// Update transforms after close
static turbine_code
turbine_close_update(struct list_l *blocked, turbine_datum_id id,
                     const void *subscript, size_t subscript_len);

// Finalize engine
static void turbine_engine_finalize(void);

=======
>>>>>>> cd17d1ab
/**
   Has turbine_init() been called successfully?
*/
static bool initialized = false;

<<<<<<< HEAD
/** Has turbine_engine_init() been called? */
bool turbine_engine_initialized = false;

/**
   Waiting transforms
   Map from transform id to transform
 */
struct table_lp transforms_waiting;

/**
   Ready transforms
 */
struct list transforms_ready;

/**
   TD inputs blocking their transforms
   Map from TD ID to list of transforms
 */
struct table_lp td_blockers;

/**
   ID/subscript pairs blocking transforms
   Map from ID/subscript pair to list of transforms
 */
struct table_bp td_sub_blockers;

/**
  TDs to which this engine has subscribed, used to avoid
  subscribing multiple times
 */
struct table_lp td_subscribed;

/**
  TD/subscript pairs to which engine is subscribed.  Key is created using
   write_id_sub_key function
 */
struct table_bp td_sub_subscribed;

// Maximum length of buffer required for key
#define ID_SUB_KEY_MAX (ADLB_DATA_SUBSCRIPT_MAX + 30)

// Return size of buffer to use for id/subscript pair.
// Zero-length buffer if no subscript
static inline size_t
id_sub_key_buflen(const void *subscript, size_t length)
{
  if (subscript == NULL)
    return 0;
  size_t res = (sizeof(turbine_datum_id) + length);
  assert(res <= ID_SUB_KEY_MAX);
  return res;
}

static inline size_t
write_id_sub_key(char *buf, turbine_datum_id id,
                 const void *subscript, size_t length)
{
  assert(subscript != NULL);
  memcpy(buf, &id, sizeof(id));
  memcpy(&buf[sizeof(id)], subscript, length);
  return id_sub_key_buflen(subscript, length);
}

static inline adlb_subscript sub_convert(turbine_subscript sub)
{
  adlb_subscript asub = { .key = sub.key, .length = sub.length };
  return asub;
}
=======
>>>>>>> cd17d1ab

#define turbine_check(code) if (code != TURBINE_SUCCESS) return code;

#define turbine_check_verbose(code) \
    turbine_check_verbose_impl(code, __FILE__, __LINE__)

#define turbine_check_verbose_impl(code, file, line)    \
  { if (code != TURBINE_SUCCESS)                        \
    {                                                   \
      char output[TURBINE_CODE_STRING_MAX];             \
      turbine_code_tostring(output, code);              \
      printf("turbine error: %s\n", output);            \
      printf("\t at: %s:%i\n", file, line);             \
      return code;                                      \
    }                                                   \
  }

static int mpi_size = -1;
static int mpi_rank = -1;

#define turbine_condition(condition, code, format, args...) \
  { if (! (condition))                                      \
    {                                                       \
       printf(format, ## args);                             \
       return code;                                         \
    }}

static void
check_versions()
{
  version tv, av, rav, cuv, rcuv;
  turbine_version(&tv);
  ADLB_Version(&av);
  // Required ADLB version:
  version_parse(&rav, ADLB_REQUIRED_VERSION);
  c_utils_version(&cuv);
  // Required c-utils version:
  version_parse(&rcuv, C_UTILS_REQUIRED_VERSION);
  version_require("Turbine", &tv, "c-utils", &cuv, &rcuv);
  version_require("Turbine", &tv, "ADLB",    &av,  &rav);
}

/**
   This is a separate function so we can set a function breakpoint
 */
static void
gdb_sleep(int* t, int i)
{
  sleep(1);
  DEBUG_TURBINE("gdb_check: %i %i\n", *t, i);
}

/**
   Allows user to launch Turbine in a loop until a debugger attaches
 */
static void
gdb_check(int rank)
{
  int gdb_rank;
  char* s = getenv("GDB_RANK");
  if (s != NULL &&
      strlen(s) > 0)
  {
    int c = sscanf(s, "%i", &gdb_rank);
    if (c != 1)
    {
      printf("Invalid GDB_RANK: %s\n", s);
      exit(1);
    }
    if (gdb_rank == rank)
    {
      pid_t pid = getpid();
      printf("Waiting for gdb: rank: %i pid: %i\n", rank, pid);
      int t = 0;
      int i = 0;
      while (!t)
        gdb_sleep(&t, i++);
    }
  }
}

static bool setup_cache(void);

turbine_code
turbine_init(int amserver, int rank, int size)
{
  check_versions();

  gdb_check(rank);

  if (amserver)
    return TURBINE_SUCCESS;

  mpi_size = size;
  mpi_rank = rank;
  initialized = true;

  bool b = setup_cache();
  if (!b) return TURBINE_ERROR_NUMBER_FORMAT;

  return TURBINE_SUCCESS;
}

static bool
setup_cache()
{
  int size;
  unsigned long max_memory;
  bool b;

  b = getenv_integer("TURBINE_CACHE_SIZE", 1024, &size);
  if (!b)
  {
    printf("malformed integer in environment: TURBINE_CACHE_SIZE\n");
    return false;
  }
  if (mpi_rank == 0)
    DEBUG_TURBINE("TURBINE_CACHE_SIZE: %i", size);
  b = getenv_ulong("TURBINE_CACHE_MAX", 10*1024*1024, &max_memory);
  if (!b)
  {
    printf("malformed integer in environment: TURBINE_CACHE_MAX\n");
    return false;
  }
  if (mpi_rank == 0)
    DEBUG_TURBINE("TURBINE_CACHE_MAX: %lu", max_memory);

  turbine_cache_init(size, max_memory);

  return true;
}

<<<<<<< HEAD
turbine_code
turbine_engine_init()
{
  if (!initialized)
    return TURBINE_ERROR_UNINITIALIZED;

  bool result;
  result = table_lp_init(&transforms_waiting, 1024*1024);
  if (!result)
    return TURBINE_ERROR_OOM;

  result = table_lp_init(&td_blockers, 1024*1024);
  if (!result)
    return TURBINE_ERROR_OOM;
  
  result = table_bp_init(&td_sub_blockers, 1024); // Will expand
  if (!result)
    return TURBINE_ERROR_OOM;

  result = table_lp_init(&td_subscribed, 1024*1024);
  if (!result)
    return TURBINE_ERROR_OOM;

  result = table_bp_init(&td_sub_subscribed, 1024); // Will expand
  if (!result)
    return TURBINE_ERROR_OOM;

  turbine_engine_initialized = true;
  return TURBINE_SUCCESS;
}

=======
>>>>>>> cd17d1ab
void
turbine_version(version* output)
{
  version_parse(output, TURBINE_VERSION);
}

<<<<<<< HEAD
static inline long
make_unique_id()
{
  long result = transform_unique_id;
  transform_unique_id += mpi_size;
  return result;
}

static inline turbine_code
transform_create(const char* name,
             int input_tds, const turbine_datum_id* input_td_list,
             int input_td_subs, const td_sub_pair* input_td_sub_list,
             turbine_action_type action_type,
             const char* action,
             int priority, int target, int parallelism,
             transform** result)
{
  assert(name);
  assert(action);
  assert(input_tds >= 0);
  assert(input_tds == 0 || input_td_list != NULL);
  assert(input_td_subs >= 0);
  assert(input_td_subs == 0 || input_td_sub_list != NULL);

  if (strlen(action) > TURBINE_ACTION_MAX)
  {
    printf("error: turbine rule action string storage exceeds %i\n",
           TURBINE_ACTION_MAX);
    *result = NULL;
    return TURBINE_ERROR_INVALID;
  }
  if (parallelism <= 0)
  {
    printf("error: turbine rule parallelism must be >0 \n");
    *result = NULL;
    return TURBINE_ERROR_INVALID;
  }

  transform* T = malloc(sizeof(transform));

  T->id = make_unique_id();
  T->name = strdup(name);
  T->action_type = action_type;
  T->action = strdup(action);
  T->priority = priority;
  T->target = target;
  T->parallelism = parallelism;
  T->blocker = 0;
  T->input_tds = input_tds;
  T->input_td_subs = input_td_subs;

  if (input_tds > 0)
  {
    size_t sz = (size_t)input_tds*sizeof(turbine_datum_id);
    T->input_td_list = malloc(sz);

    if (! T->input_td_list)
      return TURBINE_ERROR_OOM;

    memcpy(T->input_td_list, input_td_list, sz);
  }
  else
  {
    T->input_td_list = NULL;
  }

  if (input_td_subs > 0)
  {
    size_t sz = (size_t)input_td_subs* sizeof(td_sub_pair);
    T->input_td_sub_list = malloc(sz);

    if (! T->input_td_sub_list)
      return TURBINE_ERROR_OOM;

    memcpy(T->input_td_sub_list, input_td_sub_list, sz);
  }
  else
  {
    T->input_td_sub_list = NULL;
  }

  int total_inputs = input_tds + input_td_subs;
  if (total_inputs > 0)
  {
    size_t sz = bitfield_size(total_inputs)* sizeof(unsigned char);
    T->closed_inputs = malloc(sz);

    if (! T->closed_inputs)
      return TURBINE_ERROR_OOM;

    memset(T->closed_inputs, 0, sz);
  }
  else
  {
    T->closed_inputs = NULL;
  }


  T->status = TRANSFORM_WAITING;

  *result = T;
  return TURBINE_SUCCESS;
}

static inline void
transform_free(transform* T)
{
  free(T->name);
  if (T->action)
    free(T->action);
  if (T->input_td_list)
    free(T->input_td_list);
  if (T->input_td_sub_list)
  {
    for (int i = 0; i < T->input_td_subs; i++)
    {
      // free subscript strings
      free(T->input_td_sub_list[i].subscript.key);
    }
    free(T->input_td_sub_list);
  }
  if (T->closed_inputs)
    free(T->closed_inputs);
  free(T);
}


/**
 * Return true if subscribed, false if data already set
 */
static inline turbine_code
subscribe(adlb_datum_id id, turbine_subscript subscript, bool *result)
{
  // if subscript provided, use key
  size_t id_sub_keylen = id_sub_key_buflen(subscript.key, subscript.length);
  char id_sub_key[id_sub_keylen];
  if (subscript.key != NULL)
  {
    write_id_sub_key(id_sub_key, id, subscript.key, subscript.length);
    void *tmp;
    if (table_bp_search(&td_sub_subscribed, id_sub_key, id_sub_keylen,
                        &tmp))
    {
      // TODO: support binary subscript
      DEBUG_TURBINE("Already subscribed: <%"PRId64">[\"%.*s\"]",
                      id, (int)subscript.length, subscript.key);
      *result = true;
      return TURBINE_SUCCESS;
    }
  }
  else
  {
    if (table_lp_search(&td_subscribed, id) != NULL) {
      // Already subscribed
      *result = true;
      return TURBINE_SUCCESS;
    }
  }
  int subscribed;
  adlb_code rc = ADLB_Subscribe(id, sub_convert(subscript), &subscribed);
  
  if (rc == (int)ADLB_DATA_ERROR_NOT_FOUND) {
    // Handle case where read_refcount == 0 and write_refcount == 0
    //      => datum was freed and we're good to go
    subscribed = 0;
  } else if (rc != ADLB_SUCCESS) {
    if (subscript.key != NULL)
    {
      log_printf("ADLB_Subscribe on <%ld>[\"%s\"] failed with code: %d\n",
                 id, subscript, rc);
    }
    else
    {
      log_printf("ADLB_Subscribe on <%ld> failed with code: %d\n", id, rc);
    }
    return rc; // Turbine codes are same as ADLB data codes
  }

  DEBUG_TURBINE("ADLB_Subscribe: %i", subscribed);

  if (subscribed != 0) {
    // Record it was subscribed
    if (subscript.key != NULL)
      table_bp_add(&td_sub_subscribed, id_sub_key, id_sub_keylen, (void*)1);
    else
      table_lp_add(&td_subscribed, id, (void*)1);
  }
  *result = subscribed != 0;
  return TURBINE_SUCCESS;
}

static int transform_tostring(char* output,
                              transform* transform);

#ifdef ENABLE_DEBUG_TURBINE
#define DEBUG_TURBINE_RULE(transform, id) {         \
    char tmp[1024];                                     \
    transform_tostring(tmp, transform);                 \
    DEBUG_TURBINE("rule: %s {%"PRId64"}", tmp, id);     \
  }
#else
#define DEBUG_TURBINE_RULE(transform, id)
#endif

static inline turbine_code progress(transform* T, bool* subscribed);
static inline turbine_code rule_inputs(transform* T);

turbine_code
turbine_rule(const char* name,
             int input_tds, const turbine_datum_id* input_td_list,
             int input_td_subs, const td_sub_pair* input_td_sub_list,
             turbine_action_type action_type,
             const char* action,
             int priority,
             int target,
             int parallelism,
             turbine_transform_id* id)
{
  turbine_code tc;

  if (!turbine_engine_initialized)
    return TURBINE_ERROR_UNINITIALIZED;
  transform* T = NULL;
  tc = transform_create(name, input_tds, input_td_list,
                                       input_td_subs, input_td_sub_list,
                                       action_type, action,
                                       priority, target, parallelism,
                                       &T);

  turbine_check(tc);
  *id = T->id;

  tc = rule_inputs(T);
  turbine_check(tc);

  bool subscribed;
  tc = progress(T, &subscribed);
  if (tc != TURBINE_SUCCESS)
  {
    DEBUG_TURBINE("turbine_rule failed:\n");
    DEBUG_TURBINE_RULE(T, *id);
    return tc;
  }

  DEBUG_TURBINE_RULE(T, *id);

  if (subscribed)
  {
    DEBUG_TURBINE("waiting: {%"PRId64"}", *id);
    assert(T != NULL);
    table_lp_add(&transforms_waiting, *id, T);
  }
  else
  {
    DEBUG_TURBINE("ready: {%"PRId64"}", *id);
    list_add(&transforms_ready, T);
  }

  return TURBINE_SUCCESS;
}

static inline turbine_code add_rule_blocker(turbine_datum_id id,
                                         turbine_transform_id transform);

static inline turbine_code add_rule_blocker_sub(void *id_sub_key,
        size_t id_sub_keylen, turbine_transform_id transform);
/**
   Record that this transform is blocked by its inputs.  Do not yet
   subscribe to any inputs
*/
static inline turbine_code
rule_inputs(transform* T)
{
  for (int i = 0; i < T->input_tds; i++)
  {
    turbine_datum_id id = T->input_td_list[i];
    // TODO: we might add duplicate list entries if id appears multiple
    //       times. This is currently handled upon removal from list
    turbine_code code = add_rule_blocker(id, T->id);
    turbine_check_verbose(code);
  }

  for (int i = 0; i < T->input_td_subs; i++)
  {
    td_sub_pair *td_sub = &T->input_td_sub_list[i];
    size_t id_sub_keylen = id_sub_key_buflen(td_sub->subscript.key,
                                             td_sub->subscript.length);
    char id_sub_key[id_sub_keylen];
    assert(td_sub->subscript.key != NULL);
    write_id_sub_key(id_sub_key, td_sub->td, td_sub->subscript.key,
                     td_sub->subscript.length);
    // TODO: we might add duplicate list entries if id appears multiple
    //      times. This is currently handled upon removal from list
    turbine_code code = add_rule_blocker_sub(id_sub_key, id_sub_keylen,
                                             T->id);
    turbine_check_verbose(code);
  }
  return TURBINE_SUCCESS;
}

/**
   Remove the transforms from waiting and add to ready list
   Empties given list along the way
 */
static void
add_to_ready(struct list* tmp)
{
  transform* T;
  while ((T = list_poll(tmp)))
  {
    void* c = table_lp_remove(&transforms_waiting, T->id);
    if (c != NULL)
    {
      // TODO: c can be null if there were two entries in the blockers
      //      list for that transform.  Handle here for now
      list_add(&transforms_ready, T);
    }
  }
}

/**
   Push transforms that are ready into trs_ready
   @return
*/
turbine_code
turbine_rules_push()
{
  // Temporary holding list for transforms moving into ready list
  struct list tmp;
  list_init(&tmp);

  for (int i = 0; i < transforms_waiting.capacity; i++)
    for (struct list_lp_item* item = transforms_waiting.array[i].head;
         item; item = item->next)
    {
      transform* T = item->data;
      assert(T);
      bool subscribed;
      turbine_code tc = progress(T, &subscribed);
      if (tc != TURBINE_SUCCESS) {
        return tc;
      }

      if (!subscribed)
      {
        DEBUG_TURBINE("not subscribed on: %"PRId64"\n", T->id);
        list_add(&tmp, T);
      }
    }

  add_to_ready(&tmp);

  return TURBINE_SUCCESS;
}

/**
   Declare a new data id
   @param result return the new blocked list here
 */
static inline turbine_code
add_rule_blocker(turbine_datum_id id, turbine_transform_id transform)
{
  assert(initialized);
  DEBUG_TURBINE("add_rule_blocker for {%"PRId64"}: <%"PRId64">",
                transform, id);
  struct list_l* blocked = table_lp_search(&td_blockers, id);
  if (blocked == NULL)
  {
    blocked = list_l_create();
    table_lp_add(&td_blockers, id, blocked);
  }
  list_l_add(blocked, transform);
  return TURBINE_SUCCESS;
}

/*
  Same as add_rule_blocker, but with subscript.
 */
static inline turbine_code add_rule_blocker_sub(void *id_sub_key,
        size_t id_sub_keylen, turbine_transform_id transform)
{
  assert(initialized);
  DEBUG_TURBINE("add_rule_blocker_sub for {%"PRId64"}", transform);
  struct list_l* blocked;
  bool found = table_bp_search(&td_sub_blockers, id_sub_key,
                         id_sub_keylen, (void**)&blocked);
  if (!found)
  {
    blocked = list_l_create();
    table_bp_add(&td_sub_blockers, id_sub_key, id_sub_keylen, blocked);
  }
  list_l_add(blocked, transform);
  return TURBINE_SUCCESS;
}

turbine_code turbine_pop(turbine_action_type* action_type,
                         turbine_transform_id *id,
                         char** action, int* priority, int* target,
                         int* parallelism)
{
  transform *T = (transform*) list_poll(&transforms_ready);

  if (T == NULL)
  {
    // Signal none ready
    DEBUG_TURBINE("pop: no transforms ready");
    *action_type = TURBINE_ACTION_NULL;
    return TURBINE_SUCCESS;
  }

  // Debugging
  DEBUG_TURBINE("pop: transform:   {%"PRId64"}", T->id);
  DEBUG_TURBINE("     action:      {%"PRId64"} %s: %s", T->id, T->name,
                                                            T->action);
  DEBUG_TURBINE("     priority:    {%"PRId64"} => %i",  T->id, T->priority);
  DEBUG_TURBINE("     target:      {%"PRId64"} => %i",  T->id, T->target);
  DEBUG_TURBINE("     parallelism: {%"PRId64"} => %i",  T->id, T->parallelism);

  // Copy outputs
  *action_type = T->action_type;
  *id = T->id;
  *action = T->action;
  T->action = NULL; // Avoid freeing action that we're going to return
  *priority = T->priority;
  *target = T->target;
  *parallelism = T->parallelism;

  // Clean up
  transform_free(T);

  return TURBINE_SUCCESS;
}

turbine_code
turbine_close(turbine_datum_id id)
{
  DEBUG_TURBINE("turbine_close(<%"PRId64">)", id);
  // Record no longer subscribed
  table_lp_remove(&td_subscribed, id);

  // Remove from table transforms that this td was blocking
  // Will need to free list later
  struct list_l* L = table_lp_remove(&td_blockers, id);
  if (L == NULL)
    // We don't have any rules that block on this td
    return TURBINE_SUCCESS;

  DEBUG_TURBINE("%i blocked", L->size);
  return turbine_close_update(L, id, NULL, 0);
}

turbine_code turbine_sub_close(turbine_datum_id id, const void *subscript,
                               size_t subscript_len)
{
  DEBUG_TURBINE("turbine_sub_close(<%"PRId64">[\"%.*s\"])", id,
                (int)subscript_len, (const char*)subscript);
  size_t key_len = id_sub_key_buflen(subscript, subscript_len);
  char key[key_len];
  write_id_sub_key(key, id, subscript, subscript_len);
  
  struct list_l* L;
  
  bool found = table_bp_remove(&td_sub_blockers, key, key_len, (void**)&L);
  if (!found)
    // We don't have any rules that block on this td
    return TURBINE_SUCCESS;

  // TODO: support binary subscript
  return turbine_close_update(L, id, subscript, subscript_len);
}

/*
  Update transforms after having one of blockers removed.
  blocked: list of transforms with blocker remoed
  id: id of data
  subscript: optional subscript
 */
static turbine_code
turbine_close_update(struct list_l *blocked, turbine_datum_id id,
                     const void *subscript, size_t subscript_len)
{
  // Temporary holding spot for transforms moving into ready list
  struct list tmp;
  list_init(&tmp);

  // Try to make progress on those transforms
  for (struct list_l_item* item = blocked->head; item; item = item->next)
  {
    turbine_transform_id transform_id = item->data;
    transform* T = table_lp_search(&transforms_waiting, transform_id);
    if (!T)
      continue;
 
    // update closed vector
    if (subscript == NULL)
    {
      DEBUG_TURBINE("Update {%"PRId64"} for close: <%"PRId64">", T->id, id);
      for (int i = T->blocker; i < T->input_tds; i++) {
        if (T->input_td_list[i] == id) {
          mark_input_td_closed(T, i);
        }
      }
    }
    else
    {
      DEBUG_TURBINE("Update {%"PRId64"} for subscript close: <%"PRId64">",
                    T->id, id);
      // Check to see which ones remain to be checked
      int first_td_sub;
      if (T->blocker >= T->input_tds)
        first_td_sub = T->blocker - T->input_tds;
      else
        first_td_sub = 0;

      for (int i = first_td_sub; i < T->input_td_subs; i++)
      {
        td_sub_pair *tdsub = &T->input_td_sub_list[i];
        turbine_subscript *sub = &tdsub->subscript;
        if (tdsub->td == id && sub->length == subscript_len
            && memcmp(sub->key, subscript, subscript_len) == 0)
        {
          mark_input_td_sub_closed(T, i);
        }
      }
    }

    bool subscribed;
    turbine_code tc = progress(T, &subscribed);
    if (tc != TURBINE_SUCCESS)
      return tc;

    if (!subscribed)
    {
      DEBUG_TURBINE("ready: {%"PRId64"}", transform_id);
      list_add(&tmp, T);
    }
  }


  list_l_free(blocked); // No longer need list

  add_to_ready(&tmp);

  return TURBINE_SUCCESS;
}

/**
 * Make progress on transform. Provided is a list of
 * ids that are closed.  We contact server to check
 * status of any IDs not in list.
 */
static inline turbine_code
progress(transform* T, bool* subscribed)
{
  *subscribed = false;

  // first check TDs to see if all are ready
  for (; T->blocker < T->input_tds; T->blocker++)
  {
    if (!input_td_closed(T, T->blocker))
    {
      // Contact server to check if available
      turbine_datum_id td = T->input_td_list[T->blocker];
      turbine_code tc = subscribe(td, TURBINE_NO_SUB, subscribed);
      if (tc != TURBINE_SUCCESS) {
        return tc;
      }
      if (*subscribed) {
        // Need to block on this id
        return TURBINE_SUCCESS;
      }
    }
  }

  // now, make progress on any ID/subscript pairs
  int total_inputs = T->input_tds  + T->input_td_subs;
  for (; T->blocker < total_inputs; T->blocker++)
  {
    int td_sub_ix = T->blocker - T->input_tds;
    if (!input_td_sub_closed(T, td_sub_ix))
    {
      // Contact server to check if available
      td_sub_pair ts = T->input_td_sub_list[td_sub_ix];
      turbine_code tc = subscribe(ts.td, ts.subscript, subscribed);
      if (tc != TURBINE_SUCCESS) {
        return tc;
      }
      if (*subscribed) {
        // Need to block on this id
        return TURBINE_SUCCESS;
      }
    }
  }

  // Ready to run
  *subscribed = false;
  return TURBINE_SUCCESS;
}

=======
>>>>>>> cd17d1ab
/**
   @param output Should point to good storage for output,
   at least TURBINE_CODE_STRING_MAX chars
   @return Number of characters written
*/
int
turbine_code_tostring(char* output, turbine_code code)
{
  int result = -1;
  switch (code)
  {
    case TURBINE_SUCCESS:
      result = sprintf(output, "TURBINE_SUCCESS");
      break;
    case TURBINE_ERROR_OOM:
      result = sprintf(output, "TURBINE_ERROR_OOM");
      break;
    case TURBINE_ERROR_DOUBLE_DECLARE:
      result = sprintf(output, "TURBINE_ERROR_DOUBLE_DECLARE");
      break;
    case TURBINE_ERROR_DOUBLE_WRITE:
      result = sprintf(output, "TURBINE_ERROR_DOUBLE_WRITE");
      break;
    case TURBINE_ERROR_UNSET:
      result = sprintf(output, "TURBINE_ERROR_UNSET");
      break;
    case TURBINE_ERROR_NOT_FOUND:
      result = sprintf(output, "TURBINE_ERROR_NOT_FOUND");
      break;
    case TURBINE_ERROR_NUMBER_FORMAT:
      result = sprintf(output, "TURBINE_ERROR_NUMBER_FORMAT");
      break;
    case TURBINE_ERROR_INVALID:
      result = sprintf(output, "TURBINE_ERROR_INVALID");
      break;
    case TURBINE_ERROR_NULL:
      result = sprintf(output, "TURBINE_ERROR_NULL");
      break;
    case TURBINE_ERROR_UNKNOWN:
      result = sprintf(output, "TURBINE_ERROR_UNKNOWN");
      break;
    case TURBINE_ERROR_TYPE:
      result = sprintf(output, "TURBINE_ERROR_TYPE");
      break;
    case TURBINE_ERROR_STORAGE:
      result = sprintf(output, "TURBINE_ERROR_STORAGE");
      break;
    case TURBINE_ERROR_UNINITIALIZED:
      result = sprintf(output, "TURBINE_ERROR_UNINITIALIZED");
      break;
    default:
      sprintf(output, "<could not convert code %d to string>", code);
      break;
  }
  return result;
}

<<<<<<< HEAD
static const char *action_type_tostring(turbine_action_type action_type);

static int
transform_tostring(char* output, transform* t)
{
  int result = 0;
  char* p = output;

  const char *action_type_string = action_type_tostring(t->action_type);

  append(p, "%s ", t->name);
  append(p, "%s ", action_type_string);
  append(p, "(");
  bool first = true;
  for (int i = 0; i < t->input_tds; i++)
  {
    if (first)
    {
      first = false;
    }
    else
    {
      append(p, " ");
    }
    // Highlight the blocking variable
    bool blocking = (i == t->blocker);
    if (blocking)
      append(p, "/");
    append(p, "%"PRId64"", t->input_td_list[i]);
    if (blocking)
      append(p, "/");
  }
  for (int i = 0; i < t->input_td_subs; i++)
  {
    if (first)
      first = false;
    else
      append(p, " ");

    // Highlight the blocking variable
    bool blocking = (i + t->input_tds == t->blocker);
    td_sub_pair ts = t->input_td_sub_list[i];
    if (blocking)
      append(p, "/");
    // TODO: support binary subscript
    append(p, "%"PRId64"[\"%.*s\"]", ts.td, (int)ts.subscript.length,
           ts.subscript.key);
    if (blocking)
      append(p, "/");
  }
  append(p, ")");

  result = (int)(p - output);
  return result;
}

static inline bool
input_td_closed(transform *T, int i)
{
  assert(i >= 0);
  unsigned char field = T->closed_inputs[(unsigned int)i / 8];
  return (field >> ((unsigned int)i % 8)) & 0x1;
}

static inline bool
input_td_sub_closed(transform *T, int i)
{
  // closed_inputs had pairs come after tds
  return input_td_closed(T, i + T->input_tds);
}

// Extract bit from closed_inputs
static inline void
mark_input_td_closed(transform *T, int i)
{
  assert(i >= 0);
  unsigned char mask = (unsigned char) (0x1 << ((unsigned int)i % 8));
  T->closed_inputs[i / 8] |= mask;
}

static inline void
mark_input_td_sub_closed(transform *T, int i)
{
  mark_input_td_closed(T, i + T->input_tds);
}

static size_t
bitfield_size(int inputs) {
  if (inputs <= 0)
    return 0;
  // Round up to nearest multiple of 8
  return (size_t)(inputs - 1) / 8 + 1;
}

/**
   Convert given action_type to string representation
*/
static const char*
action_type_tostring(turbine_action_type action_type)
{
  const char* s = NULL;
  switch (action_type)
  {
    case TURBINE_ACTION_NULL:
      s = "NULL";
      break;
    case TURBINE_ACTION_LOCAL:
      s = "LOCAL";
      break;
    case TURBINE_ACTION_CONTROL:
      s = "CONTROL";
      break;
    case TURBINE_ACTION_WORK:
      s = "WORK";
      break;
    default:
      printf("action_type_tostring(): unknown: %i\n", action_type);
      exit(1);
  }
  return s;
}

static void
info_waiting()
{
  printf("WAITING TRANSFORMS: %i\n", transforms_waiting.size);
  char buffer[1024];
  for (int i = 0; i < transforms_waiting.capacity; i++)
    for (struct list_lp_item* item = transforms_waiting.array[i].head;
         item; item = item->next)
    {
      transform* t = item->data;
      char id_string[24];
      sprintf(id_string, "{%"PRId64"}", t->id);
      int c = sprintf(buffer, "%10s ", id_string);
      transform_tostring(buffer+c, t);
      printf("TRANSFORM: %s\n", buffer);
    }
}

// Callbacks to free data
static void tbl_free_transform_cb(turbine_transform_id key, void *T);
static void tbl_free_blockers_cb(turbine_datum_id key, void *L);
static void tbl_free_sub_blockers_cb(const void *key, size_t key_len, void *L);
static void list_free_transform_cb(void *T);

=======
>>>>>>> cd17d1ab
void
turbine_finalize(void)
{
  turbine_cache_finalize();
<<<<<<< HEAD
  turbine_engine_finalize();
}


static void turbine_engine_finalize(void)
{
  if (!turbine_engine_initialized)
    return;

  // First report any problems we find
  if (transforms_waiting.size != 0)
    info_waiting();

  // Now we're done reporting, free everything
  table_lp_free_callback(&transforms_waiting, false, tbl_free_transform_cb);
  list_clear_callback(&transforms_ready, list_free_transform_cb);
  table_lp_free_callback(&td_blockers, false, tbl_free_blockers_cb);
  table_bp_free_callback(&td_sub_blockers, false, tbl_free_sub_blockers_cb);

  // Entries in td_subscribed and td_sub_subscribed are not pointers and don't
  // need to be freed
  table_lp_free_callback(&td_subscribed, false, NULL);
  table_bp_free_callback(&td_sub_subscribed, false, NULL);

}

static void tbl_free_transform_cb(turbine_transform_id key, void *T)
{
  transform_free((transform*)T);
}

static void list_free_transform_cb(void *T)
{
  transform_free((transform*)T);
}

static void tbl_free_blockers_cb(turbine_datum_id key, void *L)
{
  list_l_free((struct list_l*)L);
}

static void tbl_free_sub_blockers_cb(const void *key, size_t key_len, void *L)
{
  list_l_free((struct list_l*)L);
}
=======
}
>>>>>>> cd17d1ab
<|MERGE_RESOLUTION|>--- conflicted
+++ resolved
@@ -48,101 +48,11 @@
 
 MPI_Comm turbine_task_comm = MPI_COMM_NULL;
 
-<<<<<<< HEAD
-static size_t bitfield_size(int inputs);
-
-// Check if input closed
-static inline bool input_td_closed(transform *T, int i);
-static inline void mark_input_td_closed(transform *T, int i);
-static inline bool input_td_sub_closed(transform *T, int i);
-static inline void mark_input_td_sub_closed(transform *T, int i);
-
-// Update transforms after close
-static turbine_code
-turbine_close_update(struct list_l *blocked, turbine_datum_id id,
-                     const void *subscript, size_t subscript_len);
-
-// Finalize engine
-static void turbine_engine_finalize(void);
-
-=======
->>>>>>> cd17d1ab
 /**
    Has turbine_init() been called successfully?
 */
 static bool initialized = false;
 
-<<<<<<< HEAD
-/** Has turbine_engine_init() been called? */
-bool turbine_engine_initialized = false;
-
-/**
-   Waiting transforms
-   Map from transform id to transform
- */
-struct table_lp transforms_waiting;
-
-/**
-   Ready transforms
- */
-struct list transforms_ready;
-
-/**
-   TD inputs blocking their transforms
-   Map from TD ID to list of transforms
- */
-struct table_lp td_blockers;
-
-/**
-   ID/subscript pairs blocking transforms
-   Map from ID/subscript pair to list of transforms
- */
-struct table_bp td_sub_blockers;
-
-/**
-  TDs to which this engine has subscribed, used to avoid
-  subscribing multiple times
- */
-struct table_lp td_subscribed;
-
-/**
-  TD/subscript pairs to which engine is subscribed.  Key is created using
-   write_id_sub_key function
- */
-struct table_bp td_sub_subscribed;
-
-// Maximum length of buffer required for key
-#define ID_SUB_KEY_MAX (ADLB_DATA_SUBSCRIPT_MAX + 30)
-
-// Return size of buffer to use for id/subscript pair.
-// Zero-length buffer if no subscript
-static inline size_t
-id_sub_key_buflen(const void *subscript, size_t length)
-{
-  if (subscript == NULL)
-    return 0;
-  size_t res = (sizeof(turbine_datum_id) + length);
-  assert(res <= ID_SUB_KEY_MAX);
-  return res;
-}
-
-static inline size_t
-write_id_sub_key(char *buf, turbine_datum_id id,
-                 const void *subscript, size_t length)
-{
-  assert(subscript != NULL);
-  memcpy(buf, &id, sizeof(id));
-  memcpy(&buf[sizeof(id)], subscript, length);
-  return id_sub_key_buflen(subscript, length);
-}
-
-static inline adlb_subscript sub_convert(turbine_subscript sub)
-{
-  adlb_subscript asub = { .key = sub.key, .length = sub.length };
-  return asub;
-}
-=======
->>>>>>> cd17d1ab
 
 #define turbine_check(code) if (code != TURBINE_SUCCESS) return code;
 
@@ -275,648 +185,12 @@
   return true;
 }
 
-<<<<<<< HEAD
-turbine_code
-turbine_engine_init()
-{
-  if (!initialized)
-    return TURBINE_ERROR_UNINITIALIZED;
-
-  bool result;
-  result = table_lp_init(&transforms_waiting, 1024*1024);
-  if (!result)
-    return TURBINE_ERROR_OOM;
-
-  result = table_lp_init(&td_blockers, 1024*1024);
-  if (!result)
-    return TURBINE_ERROR_OOM;
-  
-  result = table_bp_init(&td_sub_blockers, 1024); // Will expand
-  if (!result)
-    return TURBINE_ERROR_OOM;
-
-  result = table_lp_init(&td_subscribed, 1024*1024);
-  if (!result)
-    return TURBINE_ERROR_OOM;
-
-  result = table_bp_init(&td_sub_subscribed, 1024); // Will expand
-  if (!result)
-    return TURBINE_ERROR_OOM;
-
-  turbine_engine_initialized = true;
-  return TURBINE_SUCCESS;
-}
-
-=======
->>>>>>> cd17d1ab
 void
 turbine_version(version* output)
 {
   version_parse(output, TURBINE_VERSION);
 }
 
-<<<<<<< HEAD
-static inline long
-make_unique_id()
-{
-  long result = transform_unique_id;
-  transform_unique_id += mpi_size;
-  return result;
-}
-
-static inline turbine_code
-transform_create(const char* name,
-             int input_tds, const turbine_datum_id* input_td_list,
-             int input_td_subs, const td_sub_pair* input_td_sub_list,
-             turbine_action_type action_type,
-             const char* action,
-             int priority, int target, int parallelism,
-             transform** result)
-{
-  assert(name);
-  assert(action);
-  assert(input_tds >= 0);
-  assert(input_tds == 0 || input_td_list != NULL);
-  assert(input_td_subs >= 0);
-  assert(input_td_subs == 0 || input_td_sub_list != NULL);
-
-  if (strlen(action) > TURBINE_ACTION_MAX)
-  {
-    printf("error: turbine rule action string storage exceeds %i\n",
-           TURBINE_ACTION_MAX);
-    *result = NULL;
-    return TURBINE_ERROR_INVALID;
-  }
-  if (parallelism <= 0)
-  {
-    printf("error: turbine rule parallelism must be >0 \n");
-    *result = NULL;
-    return TURBINE_ERROR_INVALID;
-  }
-
-  transform* T = malloc(sizeof(transform));
-
-  T->id = make_unique_id();
-  T->name = strdup(name);
-  T->action_type = action_type;
-  T->action = strdup(action);
-  T->priority = priority;
-  T->target = target;
-  T->parallelism = parallelism;
-  T->blocker = 0;
-  T->input_tds = input_tds;
-  T->input_td_subs = input_td_subs;
-
-  if (input_tds > 0)
-  {
-    size_t sz = (size_t)input_tds*sizeof(turbine_datum_id);
-    T->input_td_list = malloc(sz);
-
-    if (! T->input_td_list)
-      return TURBINE_ERROR_OOM;
-
-    memcpy(T->input_td_list, input_td_list, sz);
-  }
-  else
-  {
-    T->input_td_list = NULL;
-  }
-
-  if (input_td_subs > 0)
-  {
-    size_t sz = (size_t)input_td_subs* sizeof(td_sub_pair);
-    T->input_td_sub_list = malloc(sz);
-
-    if (! T->input_td_sub_list)
-      return TURBINE_ERROR_OOM;
-
-    memcpy(T->input_td_sub_list, input_td_sub_list, sz);
-  }
-  else
-  {
-    T->input_td_sub_list = NULL;
-  }
-
-  int total_inputs = input_tds + input_td_subs;
-  if (total_inputs > 0)
-  {
-    size_t sz = bitfield_size(total_inputs)* sizeof(unsigned char);
-    T->closed_inputs = malloc(sz);
-
-    if (! T->closed_inputs)
-      return TURBINE_ERROR_OOM;
-
-    memset(T->closed_inputs, 0, sz);
-  }
-  else
-  {
-    T->closed_inputs = NULL;
-  }
-
-
-  T->status = TRANSFORM_WAITING;
-
-  *result = T;
-  return TURBINE_SUCCESS;
-}
-
-static inline void
-transform_free(transform* T)
-{
-  free(T->name);
-  if (T->action)
-    free(T->action);
-  if (T->input_td_list)
-    free(T->input_td_list);
-  if (T->input_td_sub_list)
-  {
-    for (int i = 0; i < T->input_td_subs; i++)
-    {
-      // free subscript strings
-      free(T->input_td_sub_list[i].subscript.key);
-    }
-    free(T->input_td_sub_list);
-  }
-  if (T->closed_inputs)
-    free(T->closed_inputs);
-  free(T);
-}
-
-
-/**
- * Return true if subscribed, false if data already set
- */
-static inline turbine_code
-subscribe(adlb_datum_id id, turbine_subscript subscript, bool *result)
-{
-  // if subscript provided, use key
-  size_t id_sub_keylen = id_sub_key_buflen(subscript.key, subscript.length);
-  char id_sub_key[id_sub_keylen];
-  if (subscript.key != NULL)
-  {
-    write_id_sub_key(id_sub_key, id, subscript.key, subscript.length);
-    void *tmp;
-    if (table_bp_search(&td_sub_subscribed, id_sub_key, id_sub_keylen,
-                        &tmp))
-    {
-      // TODO: support binary subscript
-      DEBUG_TURBINE("Already subscribed: <%"PRId64">[\"%.*s\"]",
-                      id, (int)subscript.length, subscript.key);
-      *result = true;
-      return TURBINE_SUCCESS;
-    }
-  }
-  else
-  {
-    if (table_lp_search(&td_subscribed, id) != NULL) {
-      // Already subscribed
-      *result = true;
-      return TURBINE_SUCCESS;
-    }
-  }
-  int subscribed;
-  adlb_code rc = ADLB_Subscribe(id, sub_convert(subscript), &subscribed);
-  
-  if (rc == (int)ADLB_DATA_ERROR_NOT_FOUND) {
-    // Handle case where read_refcount == 0 and write_refcount == 0
-    //      => datum was freed and we're good to go
-    subscribed = 0;
-  } else if (rc != ADLB_SUCCESS) {
-    if (subscript.key != NULL)
-    {
-      log_printf("ADLB_Subscribe on <%ld>[\"%s\"] failed with code: %d\n",
-                 id, subscript, rc);
-    }
-    else
-    {
-      log_printf("ADLB_Subscribe on <%ld> failed with code: %d\n", id, rc);
-    }
-    return rc; // Turbine codes are same as ADLB data codes
-  }
-
-  DEBUG_TURBINE("ADLB_Subscribe: %i", subscribed);
-
-  if (subscribed != 0) {
-    // Record it was subscribed
-    if (subscript.key != NULL)
-      table_bp_add(&td_sub_subscribed, id_sub_key, id_sub_keylen, (void*)1);
-    else
-      table_lp_add(&td_subscribed, id, (void*)1);
-  }
-  *result = subscribed != 0;
-  return TURBINE_SUCCESS;
-}
-
-static int transform_tostring(char* output,
-                              transform* transform);
-
-#ifdef ENABLE_DEBUG_TURBINE
-#define DEBUG_TURBINE_RULE(transform, id) {         \
-    char tmp[1024];                                     \
-    transform_tostring(tmp, transform);                 \
-    DEBUG_TURBINE("rule: %s {%"PRId64"}", tmp, id);     \
-  }
-#else
-#define DEBUG_TURBINE_RULE(transform, id)
-#endif
-
-static inline turbine_code progress(transform* T, bool* subscribed);
-static inline turbine_code rule_inputs(transform* T);
-
-turbine_code
-turbine_rule(const char* name,
-             int input_tds, const turbine_datum_id* input_td_list,
-             int input_td_subs, const td_sub_pair* input_td_sub_list,
-             turbine_action_type action_type,
-             const char* action,
-             int priority,
-             int target,
-             int parallelism,
-             turbine_transform_id* id)
-{
-  turbine_code tc;
-
-  if (!turbine_engine_initialized)
-    return TURBINE_ERROR_UNINITIALIZED;
-  transform* T = NULL;
-  tc = transform_create(name, input_tds, input_td_list,
-                                       input_td_subs, input_td_sub_list,
-                                       action_type, action,
-                                       priority, target, parallelism,
-                                       &T);
-
-  turbine_check(tc);
-  *id = T->id;
-
-  tc = rule_inputs(T);
-  turbine_check(tc);
-
-  bool subscribed;
-  tc = progress(T, &subscribed);
-  if (tc != TURBINE_SUCCESS)
-  {
-    DEBUG_TURBINE("turbine_rule failed:\n");
-    DEBUG_TURBINE_RULE(T, *id);
-    return tc;
-  }
-
-  DEBUG_TURBINE_RULE(T, *id);
-
-  if (subscribed)
-  {
-    DEBUG_TURBINE("waiting: {%"PRId64"}", *id);
-    assert(T != NULL);
-    table_lp_add(&transforms_waiting, *id, T);
-  }
-  else
-  {
-    DEBUG_TURBINE("ready: {%"PRId64"}", *id);
-    list_add(&transforms_ready, T);
-  }
-
-  return TURBINE_SUCCESS;
-}
-
-static inline turbine_code add_rule_blocker(turbine_datum_id id,
-                                         turbine_transform_id transform);
-
-static inline turbine_code add_rule_blocker_sub(void *id_sub_key,
-        size_t id_sub_keylen, turbine_transform_id transform);
-/**
-   Record that this transform is blocked by its inputs.  Do not yet
-   subscribe to any inputs
-*/
-static inline turbine_code
-rule_inputs(transform* T)
-{
-  for (int i = 0; i < T->input_tds; i++)
-  {
-    turbine_datum_id id = T->input_td_list[i];
-    // TODO: we might add duplicate list entries if id appears multiple
-    //       times. This is currently handled upon removal from list
-    turbine_code code = add_rule_blocker(id, T->id);
-    turbine_check_verbose(code);
-  }
-
-  for (int i = 0; i < T->input_td_subs; i++)
-  {
-    td_sub_pair *td_sub = &T->input_td_sub_list[i];
-    size_t id_sub_keylen = id_sub_key_buflen(td_sub->subscript.key,
-                                             td_sub->subscript.length);
-    char id_sub_key[id_sub_keylen];
-    assert(td_sub->subscript.key != NULL);
-    write_id_sub_key(id_sub_key, td_sub->td, td_sub->subscript.key,
-                     td_sub->subscript.length);
-    // TODO: we might add duplicate list entries if id appears multiple
-    //      times. This is currently handled upon removal from list
-    turbine_code code = add_rule_blocker_sub(id_sub_key, id_sub_keylen,
-                                             T->id);
-    turbine_check_verbose(code);
-  }
-  return TURBINE_SUCCESS;
-}
-
-/**
-   Remove the transforms from waiting and add to ready list
-   Empties given list along the way
- */
-static void
-add_to_ready(struct list* tmp)
-{
-  transform* T;
-  while ((T = list_poll(tmp)))
-  {
-    void* c = table_lp_remove(&transforms_waiting, T->id);
-    if (c != NULL)
-    {
-      // TODO: c can be null if there were two entries in the blockers
-      //      list for that transform.  Handle here for now
-      list_add(&transforms_ready, T);
-    }
-  }
-}
-
-/**
-   Push transforms that are ready into trs_ready
-   @return
-*/
-turbine_code
-turbine_rules_push()
-{
-  // Temporary holding list for transforms moving into ready list
-  struct list tmp;
-  list_init(&tmp);
-
-  for (int i = 0; i < transforms_waiting.capacity; i++)
-    for (struct list_lp_item* item = transforms_waiting.array[i].head;
-         item; item = item->next)
-    {
-      transform* T = item->data;
-      assert(T);
-      bool subscribed;
-      turbine_code tc = progress(T, &subscribed);
-      if (tc != TURBINE_SUCCESS) {
-        return tc;
-      }
-
-      if (!subscribed)
-      {
-        DEBUG_TURBINE("not subscribed on: %"PRId64"\n", T->id);
-        list_add(&tmp, T);
-      }
-    }
-
-  add_to_ready(&tmp);
-
-  return TURBINE_SUCCESS;
-}
-
-/**
-   Declare a new data id
-   @param result return the new blocked list here
- */
-static inline turbine_code
-add_rule_blocker(turbine_datum_id id, turbine_transform_id transform)
-{
-  assert(initialized);
-  DEBUG_TURBINE("add_rule_blocker for {%"PRId64"}: <%"PRId64">",
-                transform, id);
-  struct list_l* blocked = table_lp_search(&td_blockers, id);
-  if (blocked == NULL)
-  {
-    blocked = list_l_create();
-    table_lp_add(&td_blockers, id, blocked);
-  }
-  list_l_add(blocked, transform);
-  return TURBINE_SUCCESS;
-}
-
-/*
-  Same as add_rule_blocker, but with subscript.
- */
-static inline turbine_code add_rule_blocker_sub(void *id_sub_key,
-        size_t id_sub_keylen, turbine_transform_id transform)
-{
-  assert(initialized);
-  DEBUG_TURBINE("add_rule_blocker_sub for {%"PRId64"}", transform);
-  struct list_l* blocked;
-  bool found = table_bp_search(&td_sub_blockers, id_sub_key,
-                         id_sub_keylen, (void**)&blocked);
-  if (!found)
-  {
-    blocked = list_l_create();
-    table_bp_add(&td_sub_blockers, id_sub_key, id_sub_keylen, blocked);
-  }
-  list_l_add(blocked, transform);
-  return TURBINE_SUCCESS;
-}
-
-turbine_code turbine_pop(turbine_action_type* action_type,
-                         turbine_transform_id *id,
-                         char** action, int* priority, int* target,
-                         int* parallelism)
-{
-  transform *T = (transform*) list_poll(&transforms_ready);
-
-  if (T == NULL)
-  {
-    // Signal none ready
-    DEBUG_TURBINE("pop: no transforms ready");
-    *action_type = TURBINE_ACTION_NULL;
-    return TURBINE_SUCCESS;
-  }
-
-  // Debugging
-  DEBUG_TURBINE("pop: transform:   {%"PRId64"}", T->id);
-  DEBUG_TURBINE("     action:      {%"PRId64"} %s: %s", T->id, T->name,
-                                                            T->action);
-  DEBUG_TURBINE("     priority:    {%"PRId64"} => %i",  T->id, T->priority);
-  DEBUG_TURBINE("     target:      {%"PRId64"} => %i",  T->id, T->target);
-  DEBUG_TURBINE("     parallelism: {%"PRId64"} => %i",  T->id, T->parallelism);
-
-  // Copy outputs
-  *action_type = T->action_type;
-  *id = T->id;
-  *action = T->action;
-  T->action = NULL; // Avoid freeing action that we're going to return
-  *priority = T->priority;
-  *target = T->target;
-  *parallelism = T->parallelism;
-
-  // Clean up
-  transform_free(T);
-
-  return TURBINE_SUCCESS;
-}
-
-turbine_code
-turbine_close(turbine_datum_id id)
-{
-  DEBUG_TURBINE("turbine_close(<%"PRId64">)", id);
-  // Record no longer subscribed
-  table_lp_remove(&td_subscribed, id);
-
-  // Remove from table transforms that this td was blocking
-  // Will need to free list later
-  struct list_l* L = table_lp_remove(&td_blockers, id);
-  if (L == NULL)
-    // We don't have any rules that block on this td
-    return TURBINE_SUCCESS;
-
-  DEBUG_TURBINE("%i blocked", L->size);
-  return turbine_close_update(L, id, NULL, 0);
-}
-
-turbine_code turbine_sub_close(turbine_datum_id id, const void *subscript,
-                               size_t subscript_len)
-{
-  DEBUG_TURBINE("turbine_sub_close(<%"PRId64">[\"%.*s\"])", id,
-                (int)subscript_len, (const char*)subscript);
-  size_t key_len = id_sub_key_buflen(subscript, subscript_len);
-  char key[key_len];
-  write_id_sub_key(key, id, subscript, subscript_len);
-  
-  struct list_l* L;
-  
-  bool found = table_bp_remove(&td_sub_blockers, key, key_len, (void**)&L);
-  if (!found)
-    // We don't have any rules that block on this td
-    return TURBINE_SUCCESS;
-
-  // TODO: support binary subscript
-  return turbine_close_update(L, id, subscript, subscript_len);
-}
-
-/*
-  Update transforms after having one of blockers removed.
-  blocked: list of transforms with blocker remoed
-  id: id of data
-  subscript: optional subscript
- */
-static turbine_code
-turbine_close_update(struct list_l *blocked, turbine_datum_id id,
-                     const void *subscript, size_t subscript_len)
-{
-  // Temporary holding spot for transforms moving into ready list
-  struct list tmp;
-  list_init(&tmp);
-
-  // Try to make progress on those transforms
-  for (struct list_l_item* item = blocked->head; item; item = item->next)
-  {
-    turbine_transform_id transform_id = item->data;
-    transform* T = table_lp_search(&transforms_waiting, transform_id);
-    if (!T)
-      continue;
- 
-    // update closed vector
-    if (subscript == NULL)
-    {
-      DEBUG_TURBINE("Update {%"PRId64"} for close: <%"PRId64">", T->id, id);
-      for (int i = T->blocker; i < T->input_tds; i++) {
-        if (T->input_td_list[i] == id) {
-          mark_input_td_closed(T, i);
-        }
-      }
-    }
-    else
-    {
-      DEBUG_TURBINE("Update {%"PRId64"} for subscript close: <%"PRId64">",
-                    T->id, id);
-      // Check to see which ones remain to be checked
-      int first_td_sub;
-      if (T->blocker >= T->input_tds)
-        first_td_sub = T->blocker - T->input_tds;
-      else
-        first_td_sub = 0;
-
-      for (int i = first_td_sub; i < T->input_td_subs; i++)
-      {
-        td_sub_pair *tdsub = &T->input_td_sub_list[i];
-        turbine_subscript *sub = &tdsub->subscript;
-        if (tdsub->td == id && sub->length == subscript_len
-            && memcmp(sub->key, subscript, subscript_len) == 0)
-        {
-          mark_input_td_sub_closed(T, i);
-        }
-      }
-    }
-
-    bool subscribed;
-    turbine_code tc = progress(T, &subscribed);
-    if (tc != TURBINE_SUCCESS)
-      return tc;
-
-    if (!subscribed)
-    {
-      DEBUG_TURBINE("ready: {%"PRId64"}", transform_id);
-      list_add(&tmp, T);
-    }
-  }
-
-
-  list_l_free(blocked); // No longer need list
-
-  add_to_ready(&tmp);
-
-  return TURBINE_SUCCESS;
-}
-
-/**
- * Make progress on transform. Provided is a list of
- * ids that are closed.  We contact server to check
- * status of any IDs not in list.
- */
-static inline turbine_code
-progress(transform* T, bool* subscribed)
-{
-  *subscribed = false;
-
-  // first check TDs to see if all are ready
-  for (; T->blocker < T->input_tds; T->blocker++)
-  {
-    if (!input_td_closed(T, T->blocker))
-    {
-      // Contact server to check if available
-      turbine_datum_id td = T->input_td_list[T->blocker];
-      turbine_code tc = subscribe(td, TURBINE_NO_SUB, subscribed);
-      if (tc != TURBINE_SUCCESS) {
-        return tc;
-      }
-      if (*subscribed) {
-        // Need to block on this id
-        return TURBINE_SUCCESS;
-      }
-    }
-  }
-
-  // now, make progress on any ID/subscript pairs
-  int total_inputs = T->input_tds  + T->input_td_subs;
-  for (; T->blocker < total_inputs; T->blocker++)
-  {
-    int td_sub_ix = T->blocker - T->input_tds;
-    if (!input_td_sub_closed(T, td_sub_ix))
-    {
-      // Contact server to check if available
-      td_sub_pair ts = T->input_td_sub_list[td_sub_ix];
-      turbine_code tc = subscribe(ts.td, ts.subscript, subscribed);
-      if (tc != TURBINE_SUCCESS) {
-        return tc;
-      }
-      if (*subscribed) {
-        // Need to block on this id
-        return TURBINE_SUCCESS;
-      }
-    }
-  }
-
-  // Ready to run
-  *subscribed = false;
-  return TURBINE_SUCCESS;
-}
-
-=======
->>>>>>> cd17d1ab
 /**
    @param output Should point to good storage for output,
    at least TURBINE_CODE_STRING_MAX chars
@@ -974,205 +248,8 @@
   return result;
 }
 
-<<<<<<< HEAD
-static const char *action_type_tostring(turbine_action_type action_type);
-
-static int
-transform_tostring(char* output, transform* t)
-{
-  int result = 0;
-  char* p = output;
-
-  const char *action_type_string = action_type_tostring(t->action_type);
-
-  append(p, "%s ", t->name);
-  append(p, "%s ", action_type_string);
-  append(p, "(");
-  bool first = true;
-  for (int i = 0; i < t->input_tds; i++)
-  {
-    if (first)
-    {
-      first = false;
-    }
-    else
-    {
-      append(p, " ");
-    }
-    // Highlight the blocking variable
-    bool blocking = (i == t->blocker);
-    if (blocking)
-      append(p, "/");
-    append(p, "%"PRId64"", t->input_td_list[i]);
-    if (blocking)
-      append(p, "/");
-  }
-  for (int i = 0; i < t->input_td_subs; i++)
-  {
-    if (first)
-      first = false;
-    else
-      append(p, " ");
-
-    // Highlight the blocking variable
-    bool blocking = (i + t->input_tds == t->blocker);
-    td_sub_pair ts = t->input_td_sub_list[i];
-    if (blocking)
-      append(p, "/");
-    // TODO: support binary subscript
-    append(p, "%"PRId64"[\"%.*s\"]", ts.td, (int)ts.subscript.length,
-           ts.subscript.key);
-    if (blocking)
-      append(p, "/");
-  }
-  append(p, ")");
-
-  result = (int)(p - output);
-  return result;
-}
-
-static inline bool
-input_td_closed(transform *T, int i)
-{
-  assert(i >= 0);
-  unsigned char field = T->closed_inputs[(unsigned int)i / 8];
-  return (field >> ((unsigned int)i % 8)) & 0x1;
-}
-
-static inline bool
-input_td_sub_closed(transform *T, int i)
-{
-  // closed_inputs had pairs come after tds
-  return input_td_closed(T, i + T->input_tds);
-}
-
-// Extract bit from closed_inputs
-static inline void
-mark_input_td_closed(transform *T, int i)
-{
-  assert(i >= 0);
-  unsigned char mask = (unsigned char) (0x1 << ((unsigned int)i % 8));
-  T->closed_inputs[i / 8] |= mask;
-}
-
-static inline void
-mark_input_td_sub_closed(transform *T, int i)
-{
-  mark_input_td_closed(T, i + T->input_tds);
-}
-
-static size_t
-bitfield_size(int inputs) {
-  if (inputs <= 0)
-    return 0;
-  // Round up to nearest multiple of 8
-  return (size_t)(inputs - 1) / 8 + 1;
-}
-
-/**
-   Convert given action_type to string representation
-*/
-static const char*
-action_type_tostring(turbine_action_type action_type)
-{
-  const char* s = NULL;
-  switch (action_type)
-  {
-    case TURBINE_ACTION_NULL:
-      s = "NULL";
-      break;
-    case TURBINE_ACTION_LOCAL:
-      s = "LOCAL";
-      break;
-    case TURBINE_ACTION_CONTROL:
-      s = "CONTROL";
-      break;
-    case TURBINE_ACTION_WORK:
-      s = "WORK";
-      break;
-    default:
-      printf("action_type_tostring(): unknown: %i\n", action_type);
-      exit(1);
-  }
-  return s;
-}
-
-static void
-info_waiting()
-{
-  printf("WAITING TRANSFORMS: %i\n", transforms_waiting.size);
-  char buffer[1024];
-  for (int i = 0; i < transforms_waiting.capacity; i++)
-    for (struct list_lp_item* item = transforms_waiting.array[i].head;
-         item; item = item->next)
-    {
-      transform* t = item->data;
-      char id_string[24];
-      sprintf(id_string, "{%"PRId64"}", t->id);
-      int c = sprintf(buffer, "%10s ", id_string);
-      transform_tostring(buffer+c, t);
-      printf("TRANSFORM: %s\n", buffer);
-    }
-}
-
-// Callbacks to free data
-static void tbl_free_transform_cb(turbine_transform_id key, void *T);
-static void tbl_free_blockers_cb(turbine_datum_id key, void *L);
-static void tbl_free_sub_blockers_cb(const void *key, size_t key_len, void *L);
-static void list_free_transform_cb(void *T);
-
-=======
->>>>>>> cd17d1ab
 void
 turbine_finalize(void)
 {
   turbine_cache_finalize();
-<<<<<<< HEAD
-  turbine_engine_finalize();
-}
-
-
-static void turbine_engine_finalize(void)
-{
-  if (!turbine_engine_initialized)
-    return;
-
-  // First report any problems we find
-  if (transforms_waiting.size != 0)
-    info_waiting();
-
-  // Now we're done reporting, free everything
-  table_lp_free_callback(&transforms_waiting, false, tbl_free_transform_cb);
-  list_clear_callback(&transforms_ready, list_free_transform_cb);
-  table_lp_free_callback(&td_blockers, false, tbl_free_blockers_cb);
-  table_bp_free_callback(&td_sub_blockers, false, tbl_free_sub_blockers_cb);
-
-  // Entries in td_subscribed and td_sub_subscribed are not pointers and don't
-  // need to be freed
-  table_lp_free_callback(&td_subscribed, false, NULL);
-  table_bp_free_callback(&td_sub_subscribed, false, NULL);
-
-}
-
-static void tbl_free_transform_cb(turbine_transform_id key, void *T)
-{
-  transform_free((transform*)T);
-}
-
-static void list_free_transform_cb(void *T)
-{
-  transform_free((transform*)T);
-}
-
-static void tbl_free_blockers_cb(turbine_datum_id key, void *L)
-{
-  list_l_free((struct list_l*)L);
-}
-
-static void tbl_free_sub_blockers_cb(const void *key, size_t key_len, void *L)
-{
-  list_l_free((struct list_l*)L);
-}
-=======
-}
->>>>>>> cd17d1ab
+}
