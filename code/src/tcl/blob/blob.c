/*
 * Copyright 2013 University of Chicago and Argonne National Laboratory
 *
 * Licensed under the Apache License, Version 2.0 (the "License");
 * you may not use this file except in compliance with the License.
 * You may obtain a copy of the License at
 *
 *     http://www.apache.org/licenses/LICENSE-2.0
 *
 * Unless required by applicable law or agreed to in writing, software
 * distributed under the License is distributed on an "AS IS" BASIS,
 * WITHOUT WARRANTIES OR CONDITIONS OF ANY KIND, either express or implied.
 * See the License for the specific language governing permissions and
 * limitations under the License
 */

/*
  BLOB.C
 */

#include <assert.h>
#include <fcntl.h>
#include <stdio.h>
#include <stdlib.h>
#include <string.h>
#include <sys/types.h>
#include <sys/stat.h>
#include <unistd.h>

#include <tools.h>
#include "src/tcl/blob/blob.h"

turbine_blob*
blobutils_make_test(void)
{
  turbine_blob* d = (turbine_blob*) malloc(sizeof(turbine_blob));
  char* t = (char*) malloc(64);
  sprintf(t, "howdy");
  d->pointer = t;
  d->length = (int)strlen(t)+1;
  return d;
}

turbine_blob*
blobutils_create(long pointer, int length)
{
  return blobutils_create_ptr((void*) pointer, length);
}

turbine_blob*
blobutils_create_ptr(void* pointer, int length)
{
  turbine_blob* result = malloc(sizeof(turbine_blob));
  result->pointer = pointer;
  result->length = length;
  return result;
}

void*
blobutils_malloc(size_t bytes)
{
  void* result = malloc(bytes);
  assert(result);
  // fprintf(stderr, "malloc: %p\n", result);
  return result;
}

void
blobutils_free(void* p)
{
  free(p);
}

void*
blobutils_ptr_add(void* p, int offset)
{
  return p + offset;
}

int
blobutils_sizeof_ptr(void)
{
  return sizeof(void*);
}

int
blobutils_sizeof_int(void)
{
  return sizeof(int);
}

int
blobutils_sizeof_int32(void)
{
  return sizeof(int32_t);
}

int
blobutils_sizeof_float(void)
{
  return sizeof(double);
}

void*
blobutils_cast_to_ptr(int i)
{
  return (void*) (size_t)i;
}

void*
blobutils_cast_int64_to_ptr(int64_t i)
{
  return (void*) i;
}

void**
blobutils_cast_to_ptrptr(void* p)
{
  return (void**) p;
}

char**
blobutils_cast_to_char_ptrptr(void* p)
{
  return (char**) p;
}

void*
blobutils_cast_string_to_ptr(char* s)
{
  return (void*) s;
}

int
blobutils_cast_to_int(void* p)
{
  long i_long = (long) p;
  int result = i_long;
  // fprintf(stderr, "blobutils_cast_to_int: %p -> %li %i\n",
  //         p, i_long, result);
  valgrind_assert_msg(i_long == result,
                      "pointer is too long for int!");
  return result;
}

long
blobutils_cast_to_long(void* p)
{
  long result = (long) p;
  return result;
}

<<<<<<< HEAD
=======
long long
blobutils_cast_to_long_long(void* p)
{
  long long result = (long long) p;
  return result;
}

>>>>>>> cd17d1ab
int64_t
blobutils_cast_to_int64(void* p)
{
  int64_t result = (int64_t) p;
  return result;
}

int*
blobutils_cast_int_to_int_ptr(int i)
{
  return (int*) (size_t) i;
}

const int*
blobutils_cast_int_to_const_int_ptr(int i)
{
  return (const int*) (size_t) i;
}

double*
blobutils_cast_int_to_dbl_ptr(int i)
{
  return (double*) (size_t) i;
}

const double*
blobutils_cast_int_to_const_dbl_ptr(int i)
{
  return (const double*) (size_t) i;
}

int*
blobutils_cast_to_int_ptr(void* p)
{
  return (int*) p;
}

int32_t*
blobutils_cast_to_int32_ptr(void* p)
{
  return (int32_t*) p;
}

int64_t*
blobutils_cast_to_int64_ptr(void* p)
{
  return (int64_t*) p;
}

double*
blobutils_cast_to_dbl_ptr(void* p)
{
  return (double*) p;
}

void
blobutils_zeroes_float(double* p, int n)
{
  for (int i = 0; i < n; i++)
    p[i] = 0.0;
}

void*
blobutils_get_ptr(void** pointer, int index)
{
  return pointer[index];
}

void
blobutils_set_ptr(void** pointer, int index, void* p)
{
  pointer[index] = p;
}

double
blobutils_get_float(double* pointer, int index)
{
  return pointer[index];
}

void
blobutils_set_float(double* p, int i, double d)
{
  p[i] = d;
}

int
blobutils_get_int(int* pointer, int index)
{
  return pointer[index];
}

int
blobutils_get_int32(int32_t* pointer, int index)
{
  return (int) pointer[index];
}

/**
   Assume blob is array of int- do array lookup
 */
void
blobutils_set_int(int* pointer, int index, int i)
{
  pointer[index] = i;
}

char
blobutils_get_char(turbine_blob* data, int index)
{
  char* d = (char*) data->pointer;
  return d[index];
}

void
blobutils_destroy(turbine_blob* data)
{
  free(data->pointer);
  free(data);
}

static inline int write_all(int fd, void* buffer, int count);

bool
blobutils_write(const char* output, turbine_blob* blob)
{
  int flags = O_WRONLY | O_CREAT | O_TRUNC;
  mode_t mode = S_IRUSR | S_IWUSR;
  int fd = open(output, flags, mode);
  if (fd == -1)
  {
    printf("could not write to: %s\n", output);
    return false;
  }

  bool result = write_all(fd, blob->pointer, blob->length);
  return result;
}

static inline int read_all(int fd, void* buffer, int count);

bool
blobutils_read(const char* input, turbine_blob* blob)
{
  int fd = open(input, O_RDONLY);
  if (fd == -1)
  {
    printf("could not read from: %s\n", input);
    return false;
  }

  struct stat s;
  int rc = fstat(fd, &s);
  assert(rc == 0);

  blob->length = s.st_size;
  blob->pointer = malloc((size_t)blob->length);
  if (!blob->pointer)
  {
    printf("could not allocate memory for: %s\n", input);
    return false;
  }

  bool result = read_all(fd, blob->pointer, blob->length);
  return result;
}

/**
   Utility function to write whole buffer to file
*/
static inline int
write_all(int fd, void* buffer, int count)
{
  int bytes;
  int total = 0;
  int chunk = count;
  while ((bytes = write(fd, buffer, (size_t)chunk)))
  {
    total += bytes;
    if (total == count)
      return true;

    chunk -= bytes;
    buffer += bytes;
  }

  // Must be some kind of error
  return false;
}

/**
   Utility function to read whole file into buffer
*/
static inline int
read_all(int fd, void* buffer, int count)
{
  int bytes;
  int total = 0;
  int chunk = count;
  while ((bytes = read(fd, buffer, (size_t)chunk)))
  {
    total += bytes;
    if (total == count)
      return total;

    chunk -= bytes;
    buffer += bytes;
  }

  return total;
}

void
blobutils_turbine_run_output_blob(ptrdiff_t output,
                                  ptrdiff_t p, int length)
{
  memcpy((void*) output, (void*) p, length);
}

void*
blobutils_strdup(char* s)
{
  char * t = strdup(s);
  return t;
}<|MERGE_RESOLUTION|>--- conflicted
+++ resolved
@@ -150,8 +150,6 @@
   return result;
 }
 
-<<<<<<< HEAD
-=======
 long long
 blobutils_cast_to_long_long(void* p)
 {
@@ -159,7 +157,6 @@
   return result;
 }
 
->>>>>>> cd17d1ab
 int64_t
 blobutils_cast_to_int64(void* p)
 {
