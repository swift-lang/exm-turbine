--- conflicted
+++ resolved
@@ -72,12 +72,6 @@
             Tcl_Obj* list, int max,
             adlb_datum_id* ids, int* id_count,
             adlb_datum_id_sub* id_subs, int* id_sub_count);
-
-static int
-turbine_extract_ids(Tcl_Interp* interp, Tcl_Obj *const objv[],
-            Tcl_Obj* list, int max,
-            turbine_datum_id* ids, int* id_count,
-            td_sub_pair* id_subs, int* id_sub_count);
 
 /**
    @see TURBINE_CHECK
@@ -304,20 +298,6 @@
   }
 
   // Get the input list - done last so we can report name on error
-<<<<<<< HEAD
-  // TODO: also support id/subscript pairs
-  rc = turbine_extract_ids(interp, objv, objv[1], TCL_TURBINE_MAX_INPUTS,
-              input_list, &inputs, input_pair_list, &input_pairs);
-  TCL_CHECK_MSG(rc, "could not parse inputs list as ids or id/subscript "
-                "pairs:\n in rule: <%"PRId64"> %s inputs: \"%s\"",
-                id, opts.name, Tcl_GetString(objv[1]));
-
-  turbine_code code =
-      turbine_rule(opts.name, inputs, input_list, input_pairs, input_pair_list,
-                   opts.type, action,
-                   ADLB_curr_priority, opts.target, opts.parallelism, &id);
-  TURBINE_CHECK(code, "could not process rule!");
-=======
   rc = turbine_extract_ids(interp, objv, objv[1], TCL_TURBINE_MAX_INPUTS,
               input_list, &inputs, input_pair_list, &input_pairs);
   TCL_CHECK_MSG(rc, "could not parse inputs list as ids or id/subscript "
@@ -335,7 +315,6 @@
   {
     free((void*)input_pair_list[i].subscript.key);
   }
->>>>>>> cd17d1ab
   return TCL_OK;
 }
 
@@ -486,94 +465,6 @@
 }
 
 static int
-<<<<<<< HEAD
-Turbine_Push_Cmd(ClientData cdata, Tcl_Interp *interp,
-                  int objc, Tcl_Obj *const objv[])
-{
-  TCL_ARGS(1);
-  turbine_code code = turbine_rules_push();
-  TURBINE_CHECK(code, "failure while pushing rules");
-  return TCL_OK;
-}
-
-/*
-  Pop a ready transform. All arguments are output arguments
-  turbine::pop_or_break <transform id> <type> <action> <priority> <target>
-  If no ready transform, will return TCL_BREAK to signal this
-  condition.
- */
-static int
-Turbine_Pop_Or_Break_Cmd(ClientData cdata, Tcl_Interp *interp,
-                int objc, Tcl_Obj *const objv[])
-{
-  TCL_ARGS(7);
-
-  turbine_transform_id transform_id;
-  turbine_action_type type;
-  char *action;
-  int priority;
-  int target;
-  int parallelism;
-
-  turbine_code code = turbine_pop(&type, &transform_id, &action,
-                                  &priority, &target, &parallelism);
-  TCL_CONDITION(code == TURBINE_SUCCESS, "could not pop transform id");
-  if (type == TURBINE_ACTION_NULL)
-  {
-    DEBUG_TURBINE("No ready transforms, sending TCL_BREAK signal");
-    return TCL_BREAK;
-  }
-
-  Tcl_ObjSetVar2(interp, objv[1], NULL, Tcl_NewWideIntObj(transform_id),
-                 EMPTY_FLAG);
-  Tcl_ObjSetVar2(interp, objv[2], NULL, Tcl_NewIntObj(type),
-                 EMPTY_FLAG);
-  Tcl_ObjSetVar2(interp, objv[3], NULL, Tcl_NewStringObj(action, -1),
-                 EMPTY_FLAG);
-  free(action);
-  Tcl_ObjSetVar2(interp, objv[4], NULL, Tcl_NewIntObj(priority), EMPTY_FLAG);
-  Tcl_ObjSetVar2(interp, objv[5], NULL, Tcl_NewIntObj(target), EMPTY_FLAG);
-  Tcl_ObjSetVar2(interp, objv[6], NULL, Tcl_NewIntObj(parallelism), EMPTY_FLAG);
-  return TCL_OK;
-}
-
-/**
-  turbine::close <id> [<subscript>]
-  Handle close notification message
- */
-static int
-Turbine_Close_Cmd(ClientData cdata, Tcl_Interp *interp,
-                  int objc, Tcl_Obj *const objv[])
-{
-  TCL_CONDITION(objc == 2 || objc == 3,
-                "turbine::close requires 1 or 2 args!");
-
-  turbine_datum_id id;
-  int error = Tcl_GetADLB_ID(interp, objv[1], &id);
-  TCL_CHECK(error);
-
-  if (objc == 2)
-  {
-    turbine_code code = turbine_close(id);
-    TCL_CONDITION(code == TURBINE_SUCCESS,
-                  "could not close datum id: %"PRId64"", id);
-  }
-  else
-  {
-    int sub_strlen;
-    const char *sub = Tcl_GetStringFromObj(objv[2], &sub_strlen);
-    size_t sub_len = (size_t) sub_strlen + 1; // Account for null byte
-    turbine_code code = turbine_sub_close(id, sub, sub_len);
-    TCL_CONDITION(code == TURBINE_SUCCESS,
-                  "could not close %"PRId64"[\"%s\"]", id, sub);
-  }
-
-  return TCL_OK;
-}
-
-static int
-=======
->>>>>>> cd17d1ab
 Turbine_Log_Cmd(ClientData cdata, Tcl_Interp *interp,
                 int objc, Tcl_Obj *const objv[])
 {
@@ -1020,19 +911,10 @@
                   int objc, Tcl_Obj *const objv[])
 {
   TCL_ARGS(2);
-<<<<<<< HEAD
-  // Only print if debug enabled.  Note that compiler
-  // will be able to eliminate dead code if debugging is disabled
-  // at compile time
+
   if (turbine_debug_enabled)
   {
-    char* msg = Tcl_GetString(objv[1]);
-=======
-
-  if (turbine_debug_enabled)
-  {
     unused char* msg = Tcl_GetString(objv[1]);
->>>>>>> cd17d1ab
     DEBUG_TCL_TURBINE("%s", msg);
     return TCL_OK;
   }
@@ -1109,22 +991,14 @@
 
 /*
   Extract IDs and ID/Sub pairs
-<<<<<<< HEAD
-=======
 
   Ownership of subscript memory in id_subs is passed to caller.
->>>>>>> cd17d1ab
  */
 static int
 turbine_extract_ids(Tcl_Interp* interp, Tcl_Obj *const objv[],
             Tcl_Obj* list, int max,
-<<<<<<< HEAD
-            turbine_datum_id* ids, int* id_count,
-            td_sub_pair* id_subs, int* id_sub_count)
-=======
             adlb_datum_id* ids, int* id_count,
             adlb_datum_id_sub* id_subs, int* id_sub_count)
->>>>>>> cd17d1ab
 {
   Tcl_Obj** entry;
   int n;
@@ -1132,43 +1006,6 @@
   assert(code == TCL_OK);
   TCL_CONDITION(n < max, "Rule IDs exceed supported max: %i > %i",
                 n, max);
-<<<<<<< HEAD
-  assert(sizeof(Tcl_WideInt) == sizeof(turbine_datum_id));
-  for (int i = 0; i < n; i++)
-  {
-    Tcl_Obj *obj = entry[i];
-    // First try to interpret as ID
-    code = Tcl_GetWideIntFromObj(interp, obj,
-                                (Tcl_WideInt*)&ids[*id_count]);
-    if (code == TCL_OK)
-    {
-      (*id_count)++;
-    }
-    else
-    {
-      // Try to interpret as id/sub pair
-      Tcl_Obj** id_pair_list;
-      int id_pair_llen;
-      code = Tcl_ListObjGetElements(interp, obj, &id_pair_llen, &id_pair_list);
-      TCL_CONDITION(code == TCL_OK && id_pair_llen == 2, "Could not "
-              "interpret %s as id or id/subscript pair", Tcl_GetString(obj));
-      turbine_datum_id id;
-      char *subscript;
-      int subscript_strlen;
-      code = Tcl_GetWideIntFromObj(interp, id_pair_list[0],
-                                  (Tcl_WideInt*)&id);
-      TCL_CONDITION(code == TCL_OK, "Could not interpret %s as "
-            "id/subscript pair", Tcl_GetString(obj));
-      subscript = Tcl_GetStringFromObj(id_pair_list[1], &subscript_strlen);
-      size_t subscript_len = (size_t)subscript_strlen + 1;
-      td_sub_pair *pair = &id_subs[(*id_sub_count)++];
-      pair->td = id;
-      pair->subscript.key = malloc(subscript_len);
-      TCL_CONDITION(pair->subscript.key != NULL,
-                    "Could not allocate memory");
-      memcpy(pair->subscript.key, subscript, subscript_len);
-      pair->subscript.length = subscript_len;
-=======
   for (int i = 0; i < n; i++)
   {
     Tcl_Obj *obj = entry[i];
@@ -1202,7 +1039,6 @@
         memcpy(tmp_key, handle.sub.val.key, handle.sub.val.length);
         pair->subscript.key = tmp_key;
       }
->>>>>>> cd17d1ab
     }
   }
   return TURBINE_SUCCESS;
