/*
 * Copyright 2013 University of Chicago and Argonne National Laboratory
 *
 * Licensed under the Apache License, Version 2.0 (the "License");
 * you may not use this file except in compliance with the License.
 * You may obtain a copy of the License at
 *
 *     http://www.apache.org/licenses/LICENSE-2.0
 *
 * Unless required by applicable law or agreed to in writing, software
 * distributed under the License is distributed on an "AS IS" BASIS,
 * WITHOUT WARRANTIES OR CONDITIONS OF ANY KIND, either express or implied.
 * See the License for the specific language governing permissions and
 * limitations under the License
 */

/**
 * debug.c
 *
 * Debugging reports for Turbine
 * */

#include <assert.h>
#include <stdarg.h>
#include <stdbool.h>
#include <stdio.h>
#include <stdlib.h>
#include <string.h>

#include <exm-memory.h>
#include <tools.h>

#include "src/util/debug.h"

static bool  initialized = false;
static char* buffer = NULL;
static size_t buffer_size;

#ifndef NDEBUG
<<<<<<< HEAD
// Use variable to switch on/off at runtime
=======
/**
   Use variable to switch debugging on/off at runtime to avoid
   use of preprocessor.
   Note that compiler will be able to eliminate dead code if
   debugging is disabled at compile time.
 */
>>>>>>> cd17d1ab
bool  turbine_debug_enabled = true;
#endif

void
turbine_debug_init()
{
  if (initialized)
  {
    printf("turbine_debug: already initialized\n");
    return;
  }
  initialized = true;

  mm_init();

  char* s = getenv("TURBINE_DEBUG");
  if (s != NULL)
    if (strcmp(s, "0") == 0)
    {
      #ifndef NDEBUG
      turbine_debug_enabled = false;
      #endif
      return;
    }
  buffer_size = (size_t)(32*KB);
  buffer = malloc(buffer_size);
}

/**
   Used only for snprintf checks in turbine_debug
*/
#define BUFFER_SIZE_CHECK(count)                     \
  if (count >= buffer_size) {                        \
    printf("turbine_debug: "                         \
           "message exceeded buffer_size (%zi/%zi)\n", \
           count, buffer_size);               \
    buffer[buffer_size-1] = '\0';                    \
    printf("buffer: %s\n", buffer);  \
}

/**
   All turbine_debug messages may be disabled by setting
   DEBUG=0 (number 0) in the environment.
   We have to put everything into one string before we print it,
   otherwise mpiexec -l does not print the rank things [0]
   correctly.
*/
__attribute__ ((format (printf, 2, 3)))
void
turbine_debug(const char* token, const char* format, ...)
{
  if (!turbine_debug_enabled)
    return;
  assert(initialized);

  va_list va;
  va_start(va, format);
  size_t count = 0;
  count += (size_t)sprintf(buffer, "%s: ", token);
  count += (size_t)vsnprintf(buffer+count, buffer_size-count, format, va);
  BUFFER_SIZE_CHECK(count);
  count += (size_t)snprintf(buffer+count, buffer_size-count, "\n");
  BUFFER_SIZE_CHECK(count);
  printf("%s", buffer);
  fflush(stdout);
  va_end(va);
}

void
turbine_debug_finalize()
{
  if (!initialized)
    return;
  if (buffer)
    free(buffer);
  initialized = false;
}<|MERGE_RESOLUTION|>--- conflicted
+++ resolved
@@ -37,16 +37,12 @@
 static size_t buffer_size;
 
 #ifndef NDEBUG
-<<<<<<< HEAD
-// Use variable to switch on/off at runtime
-=======
 /**
    Use variable to switch debugging on/off at runtime to avoid
    use of preprocessor.
    Note that compiler will be able to eliminate dead code if
    debugging is disabled at compile time.
  */
->>>>>>> cd17d1ab
 bool  turbine_debug_enabled = true;
 #endif
 
